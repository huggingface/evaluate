--- conflicted
+++ resolved
@@ -105,11 +105,8 @@
 TESTS_REQUIRE = [
     # test dependencies
     "absl-py",
-<<<<<<< HEAD
     "cer>=1.2.0",  # for characTER
-=======
     "nltk",  # for NIST and probably others
->>>>>>> cc36b36d
     "pytest",
     "pytest-datadir",
     "pytest-xdist",
