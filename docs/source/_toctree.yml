--- conflicted
+++ resolved
@@ -17,15 +17,12 @@
     title: Using the evaluator
   - local: custom_evaluator
     title: Using the evaluator with custom pipelines
-<<<<<<< HEAD
   - local: evaluation_suite
     title: Creating an EvaluationSuite
-=======
   - sections:
     - local: transformers_integrations
       title: Transformers
     title: Using 🤗 Evaluate with other ML frameworks
->>>>>>> 57fe685e
   title: "How-to guides"
 - sections:
     - local: types_of_evaluations
