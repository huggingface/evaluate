# A quick tour

🤗 Evaluate provides access to a wide range of evaluation tools. It covers a range of modalities such as text, computer vision, audio, etc. as well as tools to evaluate models or datasets. These tools are split into three categories.

## Types of evaluations

There are different aspects of a typical machine learning pipeline that can be evaluated and for each aspect 🤗 Evaluate provides a tool:

- **Metric**: A metric is used to evaluate a model's performance and usually involves the model's predictions as well as some ground truth labels. You can find all integrated metrics at [evaluate-metric](https://huggingface.co/evaluate-metric).
- **Comparison**: A comparison is used to compare two models. This can for example be done by comparing their predictions to ground truth labels and computing their agreement. You can find all integrated comparisons at [evaluate-comparison](https://huggingface.co/evaluate-comparison).
- **Measurement**: The dataset is as important as the model trained on it. With measurements one can investigate a dataset's properties. You can find all integrated measurements at [evaluate-measurement](https://huggingface.co/evaluate-measurement).

Each of these evaluation modules live on Hugging Face Hub as a Space. They come with an interactive widget and a documentation card documenting its use and limitations. For example [accuracy](https://huggingface.co/spaces/evaluate-metric/accuracy):

<div class="flex justify-center">
    <img src="https://huggingface.co/datasets/evaluate/media/resolve/main/metric-widget.png" width="400"/>
</div>

Each metric, comparison, and measurement is a separate Python module, but for using any of them, there is a single entry point: [`evaluate.load`]!

## Load

Any metric, comparison, or measurement is loaded with the `evaluate.load` function:

```py
>>> import evaluate
>>> accuracy = evaluate.load("accuracy")
```

If you want to make sure you are loading the right type of evaluation (especially if there are name clashes) you can explicitly pass the type:

```py
>>> word_length = evaluate.load("word_length", module_type="measurement")
```

### Community modules

Besides the modules implemented in 🤗 Evaluate you can also load any community module by specifying the repository ID of the metric implementation:

```py
>>> element_count = evaluate.load("lvwerra/element_count", module_type="measurement")
```

See the [Creating and Sharing Guide](/docs/evaluate/main/en/creating_and_sharing) for information about uploading custom metrics.

### List available modules

With [`list_evaluation_modules`] you can check what modules are available on the hub. You can also filter for a specific modules and skip community metrics if you want. You can also see additional information such as likes:

```python
>>> evaluate.list_evaluation_modules(
...   module_type="comparison",
...   include_community=False,
...   with_details=True)

[{'name': 'mcnemar', 'type': 'comparison', 'community': False, 'likes': 1},
 {'name': 'exact_match', 'type': 'comparison', 'community': False, 'likes': 0}]
```

## Module attributes

All evalution modules come with a range of useful attributes that help to use a module stored in a [`EvaluationModuleInfo`] object.

|Attribute|Description|
|---|---|
|`description`|A short description of the evaluation module.|
|`citation`|A BibTex string for citation when available.|
|`features`|A `Features` object defining the input format.|
|`inputs_description`|This is equivalent to the modules docstring.|
|`homepage`|The homepage of the module.|
|`license`|The license of the module.|
|`codebase_urls`|Link to the code behind the module.|
|`reference_urls`|Additional reference URLs.|

Let's have a look at a few examples. First, let's look at the `description` attribute of the accuracy metric:

```py
>>> accuracy = evaluate.load("accuracy")
>>> accuracy.description
Accuracy is the proportion of correct predictions among the total number of cases processed. It can be computed with:
Accuracy = (TP + TN) / (TP + TN + FP + FN)
 Where:
TP: True positive
TN: True negative
FP: False positive
FN: False negative
```

You can see that it describes how the metric works in theory. If you use this metric for your work, especially if it is an academic publication you want to reference it properly. For that you can look at the `citation` attribute:

```py
>>> accuracy.citation
@article{scikit-learn,
  title={Scikit-learn: Machine Learning in {P}ython},
  author={Pedregosa, F. and Varoquaux, G. and Gramfort, A. and Michel, V.
         and Thirion, B. and Grisel, O. and Blondel, M. and Prettenhofer, P.
         and Weiss, R. and Dubourg, V. and Vanderplas, J. and Passos, A. and
         Cournapeau, D. and Brucher, M. and Perrot, M. and Duchesnay, E.},
  journal={Journal of Machine Learning Research},
  volume={12},
  pages={2825--2830},
  year={2011}
}
```

Before we can apply a metric or other evaluation module to a use-case, we need to know what the input format of the metric is:

```py
>>> accuracy.features
{
    'predictions': Value(dtype='int32', id=None),
    'references': Value(dtype='int32', id=None)
}
```

<Tip>

Note that features always describe the type of a single input element. In general we will add lists of elements so you can always think of a list around the types in `features`. Evaluate accepts various input formats (Python lists, NumPy arrays, PyTorch tensors, etc.) and converts them to an appropriate format for storage and computation.

</Tip>

## Compute

Now that we know how the evaluation module works and what should go in there we want to actually use it! When it comes to computing the actual score there are two main ways to do it:

1. All-in-one
2. Incremental


In the incremental approach the necessary inputs are added to the module with [`EvaluationModule.add`] or [`EvaluationModule.add_batch`] and the score is calculated at the end with [`EvaluationModule.compute`]. Alternatively, one can pass all the inputs at once to `compute()`. Let's have a look at the two approaches.

### How to compute

The simplest way to calculate the score of an evaluation module is by calling `compute()` directly with the necessary inputs. Simply pass the inputs as seen in `features` to the `compute()` method.

```py
>>> accuracy.compute(references=[0,1,0,1], predictions=[1,0,0,1])
{'accuracy': 0.5}
```
Evaluation modules return the results in a dictionary. However, in some instances you build up the predictions iteratively or in a distributed fashion in which case `add()` or `add_batch()` are useful.

### Calculate a single metric or a batch of metrics

In many evaluation pipelines you build the predictions iteratively such as in a for-loop. In that case you could store the predictions in a list and at the end pass them to `compute()`. With `add()` and `add_batch()` you can circumvent the step of storing the predictions separately. If you are only creating single predictions at a time you can use `add()`:

```py
>>> for ref, pred in zip([0,1,0,1], [1,0,0,1]):
>>>     accuracy.add(references=ref, predictions=pred)
>>> accuracy.compute()
{'accuracy': 0.5}
```

Once you have gathered all predictions you can call `compute()` to compute the score based on all stored values. When getting predictions and references in batches you can use `add_batch()` which adds a list elements for later processing. The rest works as with `add()`:

```py
>>> for refs, preds in zip([[0,1],[0,1]], [[1,0],[0,1]]):
>>>     accuracy.add_batch(references=refs, predictions=preds)
>>> accuracy.compute()
{'accuracy': 0.5}
```

This is especially useful when you need to get the predictions from your model in batches:

```py
>>> for model_inputs, gold_standards in evaluation_dataset:
>>>     predictions = model(model_inputs)
>>>     metric.add_batch(references=gold_standards, predictions=predictions)
>>> metric.compute()
```

### Distributed evaluation

Computing metrics in a distributed environment can be tricky. Metric evaluation is executed in separate Python processes, or nodes, on different subsets of a dataset. Typically, when a metric score is additive (`f(AuB) = f(A) + f(B)`), you can use distributed reduce operations to gather the scores for each subset of the dataset. But when a metric is non-additive (`f(AuB) ≠ f(A) + f(B)`), it's not that simple. For example, you can't take the sum of the [F1](https://huggingface.co/spaces/evaluate-metric/f1) scores of each data subset as your **final metric**.

A common way to overcome this issue is to fallback on single process evaluation. The metrics are evaluated on a single GPU, which becomes inefficient.

🤗 Evaluate solves this issue by only computing the final metric on the first node. The predictions and references are computed and provided to the metric separately for each node. These are temporarily stored in an Apache Arrow table, avoiding cluttering the GPU or CPU memory. When you are ready to `compute()` the final metric, the first node is able to access the predictions and references stored on all the other nodes. Once it has gathered all the predictions and references, `compute()` will perform the final metric evaluation.

This solution allows 🤗 Evaluate to perform distributed predictions, which is important for evaluation speed in distributed settings. At the same time, you can also use complex non-additive metrics without wasting valuable GPU or CPU memory.

## Combining several evaluations

Often one wants to not only evaluate a single metric but a range of different metrics capturing different aspects of a model. E.g. for classification it is usually a good idea to compute F1-score, recall, and precision in addition to accuracy to get a better picture of model performance. Naturally, you can load a bunch of metrics and call them sequentially. However, a more convenient way is to use the [`~evaluate.combine`] function to bundle them together:

```python
>>> clf_metrics = evaluate.combine(["accuracy", "f1", "precision", "recall"])
```

The `combine` function accepts both the list of names of the metrics as well as an instantiated modules. The `compute` call then computes each metric:

```python
>>> clf_metrics.compute(predictions=[0, 1, 0], references=[0, 1, 1])

{
  'accuracy': 0.667,
  'f1': 0.667,
  'precision': 1.0,
  'recall': 0.5
}
```

## Save and push to the Hub

Saving and sharing evaluation results is an important step. We provide the [`evaluate.save`] function to easily save metrics results. You can either pass a specific filename or a directory. In the latter case, the results are saved in a file with an automatically created file name. Besides the directory or file name, the function takes any key-value pairs as inputs and stores them in a JSON file.

```py
>>> result = accuracy.compute(references=[0,1,0,1], predictions=[1,0,0,1])

>>> hyperparams = {"model": "bert-base-uncased"}
>>> evaluate.save("./results/"experiment="run 42", **result, **hyperparams)
PosixPath('results/result-2022_05_30-22_09_11.json')
```

The content of the JSON file look like the following:

```json
{
    "experiment": "run 42",
    "accuracy": 0.5,
    "model": "bert-base-uncased",
    "_timestamp": "2022-05-30T22:09:11.959469",
    "_git_commit_hash": "123456789abcdefghijkl",
    "_evaluate_version": "0.1.0",
    "_python_version": "3.9.12 (main, Mar 26 2022, 15:51:15) \n[Clang 13.1.6 (clang-1316.0.21.2)]",
    "_interpreter_path": "/Users/leandro/git/evaluate/env/bin/python"
}
```

In addition to the specified fields, it also contains useful system information for reproducing the results.

Besides storing the results locally, you should report them on the model's repository on the Hub. With the [`evaluate.push_to_hub`] function, you can easily report evaluation results to the model's repository:

```py
evaluate.push_to_hub(
  model_id="huggingface/gpt2-wikitext2",  # model repository on hub
  metric_value=0.5,                       # metric value
  metric_type="bleu",                     # metric name, e.g. accuracy.name
  metric_name="BLEU",                     # pretty name which is displayed
  dataset_type="wikitext",                # dataset name on the hub
  dataset_name="WikiText",                # pretty name
  dataset_split="test",                   # dataset split used
  task_type="text-generation",            # task id, see https://github.com/huggingface/datasets/blob/master/src/datasets/utils/resources/tasks.json
  task_name="Text Generation"             # pretty name for task
)
```

## Evaluator

The [`evaluate.evaluator`] provides automated evaluation and only requires a model, dataset, metric in contrast to the metrics in `EvaluationModule`s that require the model's predictions. As such it is easier to evaluate a model on a dataset with a given metric as the inference is handled internally. To make that possible it uses the [`~transformers.pipeline`] abstraction from `transformers`. However, you can use your own framework as long as it follows the `pipeline` interface.

To make an evaluation with the `evaluator` let's load a `transformers` pipeline (but you can pass your own custom inference class for any framework as long as it follows the pipeline call API) with an model trained on IMDb, the IMDb test split and the accuracy metric.

```python
from transformers import pipeline
from datasets import load_dataset
from evaluate import evaluator
import evaluate

pipe = pipeline("text-classification", model="lvwerra/distilbert-imdb", device=0)
data = load_dataset("imdb", split="test").shuffle().select(range(1000))
metric = evaluate.load("accuracy")
```

Then you can create an evaluator for text classification and pass the three objects to the `compute()` method. With the label mapping `evaluate` provides a method to align the pipeline outputs with the label column in the dataset:

```python
>>> task_evaluator = evaluator("text-classification")

>>> results = task_evaluator.compute(model_or_pipeline=pipe, data=data, metric=metric,
...                        label_mapping={"NEGATIVE": 0, "POSITIVE": 1},)

>>> print(results)
{'accuracy': 0.934}
```

Calculating the value of the metric alone is often not enough to know if a model performs significantly better than another one. With _bootstrapping_ `evaluate` computes confidence intervals and the standard error which helps estimate how stable a score is:

```python
>>> results = eval.compute(model_or_pipeline=pipe, data=data, metric=metric,
...                        label_mapping={"NEGATIVE": 0, "POSITIVE": 1},
...                        strategy="bootstrap", n_resamples=200)

>>> print(results)
{'accuracy':
    {
      'confidence_interval': (0.906, 0.9406749892841922),
      'standard_error': 0.00865213251082787,
      'score': 0.923
    }
}
```

The evaluator expects a `"text"` and `"label"` column for the data input. If your dataset differs you can provide the columns with the keywords `input_column="text"` and `label_column="label"`. Currently only `"text-classification"` is supported with more tasks being added in the future.

<<<<<<< HEAD
## Running evaluation on a suite of tasks

It can be useful to evaluate models on a variety of different tasks to understand their downstream performance. The [EvaluationSuite](evaluation_suite) enables evaluation of models on a collection of tasks. Tasks can be constructed as ([evaluator](base_evaluator), dataset, metric) tuples and passed to an [EvaluationSuite](evaluation_suite) stored on the Hugging Face Hub as a Space, or locally as a Python script. See the [evaluator documentation](base_evaluator) for a list of currently supported tasks.

`EvaluationSuite` scripts can be defined as follows, and supports Python code for data preprocessing.

```python
import evaluate
from evaluate.evaluation_suite import SubTask

class Suite(evaluate.EvaluationSuite):

    def __init__(self, name):
        super().__init__(name)

        self.suite = [
            SubTask(
                task_type="text-classification",
                data="imdb",
                split="test[:1]",
                args_for_task={
                    "metric": "accuracy",
                    "input_column": "text",
                    "label_column": "label",
                    "label_mapping": {
                        "LABEL_0": 0.0,
                        "LABEL_1": 1.0
                    }
                }
            ),
            SubTask(
                task_type="text-classification",
                data="sst2",
                split="test[:1]",
                args_for_task={
                    "metric": "accuracy",
                    "input_column": "sentence",
                    "label_column": "label",
                    "label_mapping": {
                        "LABEL_0": 0.0,
                        "LABEL_1": 1.0
                    }
                }
            )
        ]
```

Evaluation can be run by loading the `EvaluationSuite` and calling `run()` method with a model or pipeline.

```
>>> from evaluate import EvaluationSuite
>>> suite = EvaluationSuite.load('mathemakitten/sentiment-evaluation-suite')
>>> results = suite.run("huggingface/prunebert-base-uncased-6-finepruned-w-distil-mnli")
```

|   accuracy |   total_time_in_seconds |   samples_per_second |   latency_in_seconds | task_name   |
|------------:|---------------------:|--------------------------:|:----------------|:-----------|
|        0.3 |                4.62804  |              2.16074 |            0.462804  | imdb        |
|        0   |                0.686388 |             14.569   |            0.0686388 | sst2        |
=======

## Visualization

When comparing several models, sometimes it's hard to spot the differences in their performance simply by looking at their scores. Also often there is not a single best model but there are trade-offs between e.g. latency and accuracy as larger models might have better performance but are also slower. We are gradually adding different visualization approaches, such as plots, to make choosing the best model for a use-case easier.

For instance, if you have a list of results from multiple models (as dictionaries), you can feed them into the `radar_plot()` function:

```python
import evaluate
from evaluate.visualization import radar_plot

>>> data = [
   {"accuracy": 0.99, "precision": 0.8, "f1": 0.95, "latency_in_seconds": 33.6},
   {"accuracy": 0.98, "precision": 0.87, "f1": 0.91, "latency_in_seconds": 11.2},
   {"accuracy": 0.98, "precision": 0.78, "f1": 0.88, "latency_in_seconds": 87.6}, 
   {"accuracy": 0.88, "precision": 0.78, "f1": 0.81, "latency_in_seconds": 101.6}
   ]
>>> model_names = ["Model 1", "Model 2", "Model 3", "Model 4"]
>>> plot = radar_plot(data=data, model_names=model_names)
>>> plot.show()
```

Which lets you visually compare the 4 models and choose the optimal one for you, based on one or several metrics:
<div class="flex justify-center">
    <img src="https://huggingface.co/datasets/evaluate/media/resolve/main/example_viz.png" width="400"/>
</div>
>>>>>>> 81d34e44
<|MERGE_RESOLUTION|>--- conflicted
+++ resolved
@@ -292,7 +292,33 @@
 
 The evaluator expects a `"text"` and `"label"` column for the data input. If your dataset differs you can provide the columns with the keywords `input_column="text"` and `label_column="label"`. Currently only `"text-classification"` is supported with more tasks being added in the future.
 
-<<<<<<< HEAD
+
+## Visualization
+
+When comparing several models, sometimes it's hard to spot the differences in their performance simply by looking at their scores. Also often there is not a single best model but there are trade-offs between e.g. latency and accuracy as larger models might have better performance but are also slower. We are gradually adding different visualization approaches, such as plots, to make choosing the best model for a use-case easier.
+
+For instance, if you have a list of results from multiple models (as dictionaries), you can feed them into the `radar_plot()` function:
+
+```python
+import evaluate
+from evaluate.visualization import radar_plot
+
+>>> data = [
+   {"accuracy": 0.99, "precision": 0.8, "f1": 0.95, "latency_in_seconds": 33.6},
+   {"accuracy": 0.98, "precision": 0.87, "f1": 0.91, "latency_in_seconds": 11.2},
+   {"accuracy": 0.98, "precision": 0.78, "f1": 0.88, "latency_in_seconds": 87.6}, 
+   {"accuracy": 0.88, "precision": 0.78, "f1": 0.81, "latency_in_seconds": 101.6}
+   ]
+>>> model_names = ["Model 1", "Model 2", "Model 3", "Model 4"]
+>>> plot = radar_plot(data=data, model_names=model_names)
+>>> plot.show()
+```
+
+Which lets you visually compare the 4 models and choose the optimal one for you, based on one or several metrics:
+<div class="flex justify-center">
+    <img src="https://huggingface.co/datasets/evaluate/media/resolve/main/example_viz.png" width="400"/>
+</div>
+
 ## Running evaluation on a suite of tasks
 
 It can be useful to evaluate models on a variety of different tasks to understand their downstream performance. The [EvaluationSuite](evaluation_suite) enables evaluation of models on a collection of tasks. Tasks can be constructed as ([evaluator](base_evaluator), dataset, metric) tuples and passed to an [EvaluationSuite](evaluation_suite) stored on the Hugging Face Hub as a Space, or locally as a Python script. See the [evaluator documentation](base_evaluator) for a list of currently supported tasks.
@@ -351,32 +377,4 @@
 |   accuracy |   total_time_in_seconds |   samples_per_second |   latency_in_seconds | task_name   |
 |------------:|---------------------:|--------------------------:|:----------------|:-----------|
 |        0.3 |                4.62804  |              2.16074 |            0.462804  | imdb        |
-|        0   |                0.686388 |             14.569   |            0.0686388 | sst2        |
-=======
-
-## Visualization
-
-When comparing several models, sometimes it's hard to spot the differences in their performance simply by looking at their scores. Also often there is not a single best model but there are trade-offs between e.g. latency and accuracy as larger models might have better performance but are also slower. We are gradually adding different visualization approaches, such as plots, to make choosing the best model for a use-case easier.
-
-For instance, if you have a list of results from multiple models (as dictionaries), you can feed them into the `radar_plot()` function:
-
-```python
-import evaluate
-from evaluate.visualization import radar_plot
-
->>> data = [
-   {"accuracy": 0.99, "precision": 0.8, "f1": 0.95, "latency_in_seconds": 33.6},
-   {"accuracy": 0.98, "precision": 0.87, "f1": 0.91, "latency_in_seconds": 11.2},
-   {"accuracy": 0.98, "precision": 0.78, "f1": 0.88, "latency_in_seconds": 87.6}, 
-   {"accuracy": 0.88, "precision": 0.78, "f1": 0.81, "latency_in_seconds": 101.6}
-   ]
->>> model_names = ["Model 1", "Model 2", "Model 3", "Model 4"]
->>> plot = radar_plot(data=data, model_names=model_names)
->>> plot.show()
-```
-
-Which lets you visually compare the 4 models and choose the optimal one for you, based on one or several metrics:
-<div class="flex justify-center">
-    <img src="https://huggingface.co/datasets/evaluate/media/resolve/main/example_viz.png" width="400"/>
-</div>
->>>>>>> 81d34e44
+|        0   |                0.686388 |             14.569   |            0.0686388 | sst2        |