# Copyright 2022 The HuggingFace Datasets Authors and the TensorFlow Datasets Authors.
#
# Licensed under the Apache License, Version 2.0 (the "License");
# you may not use this file except in compliance with the License.
# You may obtain a copy of the License at
#
#     http://www.apache.org/licenses/LICENSE-2.0
#
# Unless required by applicable law or agreed to in writing, software
# distributed under the License is distributed on an "AS IS" BASIS,
# WITHOUT WARRANTIES OR CONDITIONS OF ANY KIND, either express or implied.
# See the License for the specific language governing permissions and
# limitations under the License.

# Lint as: python3

from time import sleep
from unittest import TestCase

from datasets import ClassLabel, Dataset, Features, Sequence, Value
from PIL import Image
from transformers import (
    AutoConfig,
    AutoFeatureExtractor,
    AutoModelForImageClassification,
    AutoModelForQuestionAnswering,
    AutoModelForSequenceClassification,
    AutoModelForTokenClassification,
    AutoTokenizer,
)

from evaluate import (
    ImageClassificationEvaluator,
<<<<<<< HEAD
    TextClassificationEvaluator,
    TokenClassificationEvaluator,
=======
    QuestionAnsweringEvaluator,
    TextClassificationEvaluator,
>>>>>>> 6ef285cd
    evaluator,
    load,
)


class DummyTextClassificationPipeline:
    def __init__(self, sleep_time=None):
        self.task = "text-classification"
        self.sleep_time = sleep_time

    def __call__(self, text, **kwargs):
        if self.sleep_time is not None:
            sleep(self.sleep_time)
        return [{"label": "NEGATIVE"} if i % 2 == 1 else {"label": "POSITIVE"} for i, _ in enumerate(text)]


class DummyImageClassificationPipeline:
    def __init__(self):
        self.task = "image-classification"

    def __call__(self, images, **kwargs):
        return [[{"score": 0.9, "label": "yurt"}, {"score": 0.1, "label": "umbrella"}] for i, _ in enumerate(images)]


<<<<<<< HEAD
class DummyTokenClassificationPipeline:
    def __init__(self):
        self.task = "token-classification"

    def __call__(self, inputs, **kwargs):
        result = [
            {"start": 0, "entity": "B-LOC"},
            {"start": 2, "entity": "I-LOC"},
            {"start": 4, "entity": "I-LOC"},
            {"start": 9, "entity": "O"},
            {"start": 11, "entity": "O"},
            {"start": 16, "entity": "B-LOC"},
            {"start": 21, "entity": "O"},
        ]

        return [result]
=======
class DummyQuestionAnsweringPipeline:
    def __init__(self, v2: bool):
        self.task = "question-answering"
        self.v2 = v2

    def __call__(self, question, context, **kwargs):
        if self.v2:
            return [
                {"score": 0.95, "start": 31, "end": 39, "answer": "Felix"}
                if i % 2 == 0
                else {"score": 0.95, "start": 0, "end": 0, "answer": ""}
                for i in range(len(question))
            ]
        else:
            return [{"score": 0.95, "start": 31, "end": 39, "answer": "Felix"} for _ in question]
>>>>>>> 6ef285cd


class TestEvaluator(TestCase):
    def test_wrong_task(self):
        self.assertRaises(KeyError, evaluator, "bad_task")


class TestTextClassificationEvaluator(TestCase):
    def setUp(self):
        self.data = Dataset.from_dict({"label": [1, 0], "text": ["great movie", "horrible movie"]})
        self.default_model = "lvwerra/distilbert-imdb"
        self.pipe = DummyTextClassificationPipeline()
        self.perf_pipe = DummyTextClassificationPipeline(sleep_time=0.1)
        self.model = AutoModelForSequenceClassification.from_pretrained(self.default_model)
        self.tokenizer = AutoTokenizer.from_pretrained(self.default_model)
        self.evaluator = evaluator("text-classification")
        self.label_mapping = {"NEGATIVE": 0.0, "POSITIVE": 1.0}

    def test_pipe_init(self):
        results = self.evaluator.compute(
            model_or_pipeline=self.pipe,
            data=self.data,
            input_column="text",
            label_column="label",
            label_mapping=self.label_mapping,
        )
        self.assertEqual(results["accuracy"], 1.0)

    def test_model_init(self):
        results = self.evaluator.compute(
            model_or_pipeline=self.default_model,
            data=self.data,
            metric="accuracy",
            label_mapping=self.label_mapping,
        )
        self.assertEqual(results["accuracy"], 1.0)
        results = self.evaluator.compute(
            model_or_pipeline=self.model,
            data=self.data,
            metric="accuracy",
<<<<<<< HEAD
            tokenizer=tokenizer,
=======
            tokenizer=self.tokenizer,
            input_column=self.input_column,
            label_column=self.label_column,
>>>>>>> 6ef285cd
            label_mapping=self.label_mapping,
        )
        self.assertEqual(results["accuracy"], 1.0)

    def test_class_init(self):
        evaluator = TextClassificationEvaluator()
        self.assertEqual(evaluator.task, "text-classification")
        self.assertIsNone(evaluator.default_metric_name)

        results = evaluator.compute(
            model_or_pipeline=self.pipe,
            data=self.data,
            metric="f1",
            label_mapping=self.label_mapping,
        )
        self.assertEqual(results["f1"], 1.0)

    def test_default_pipe_init(self):
        results = self.evaluator.compute(
            data=self.data,
            label_mapping=self.label_mapping,
        )
        self.assertEqual(results["accuracy"], 1.0)

    def test_overwrite_default_metric(self):
        accuracy = load("accuracy")
        results = self.evaluator.compute(
            model_or_pipeline=self.pipe,
            data=self.data,
            metric=accuracy,
            label_mapping=self.label_mapping,
        )
        self.assertEqual(results["accuracy"], 1.0)
        results = self.evaluator.compute(
            model_or_pipeline=self.pipe,
            data=self.data,
            metric="accuracy",
            label_mapping=self.label_mapping,
        )
        self.assertEqual(results["accuracy"], 1.0)

    def test_bootstrap(self):
        data = Dataset.from_dict({"label": [1, 0, 0], "text": ["great movie", "great movie", "horrible movie"]})

        results = self.evaluator.compute(
            model_or_pipeline=self.model,
            data=data,
            metric="accuracy",
<<<<<<< HEAD
            tokenizer=tokenizer,
=======
            tokenizer=self.tokenizer,
            input_column=self.input_column,
            label_column=self.label_column,
>>>>>>> 6ef285cd
            label_mapping=self.label_mapping,
            strategy="bootstrap",
            n_resamples=10,
            random_state=0,
        )
        self.assertAlmostEqual(results["accuracy"]["score"], 0.666666, 5)
        self.assertAlmostEqual(results["accuracy"]["confidence_interval"][0], 0.33333, 5)
        self.assertAlmostEqual(results["accuracy"]["confidence_interval"][1], 0.68326, 5)
        self.assertAlmostEqual(results["accuracy"]["standard_error"], 0.24595, 5)

    def test_perf(self):
        results = self.evaluator.compute(
            model_or_pipeline=self.perf_pipe,
            data=self.data,
            metric="accuracy",
            tokenizer=self.tokenizer,
            input_column=self.input_column,
            label_column=self.label_column,
            label_mapping=self.label_mapping,
            n_resamples=10,
            random_state=0,
        )
        self.assertEqual(results["accuracy"], 1.0)
        self.assertAlmostEqual(results["latency"], 0.1, 1)
        self.assertAlmostEqual(results["throughput"], len(self.data) / results["latency"], 5)

    def test_bootstrap_and_perf(self):
        data = Dataset.from_dict({"label": [1, 0, 0], "text": ["great movie", "great movie", "horrible movie"]})

        results = self.evaluator.compute(
            model_or_pipeline=self.perf_pipe,
            data=data,
            metric="accuracy",
            tokenizer=self.tokenizer,
            input_column=self.input_column,
            label_column=self.label_column,
            label_mapping=self.label_mapping,
            strategy="bootstrap",
            n_resamples=10,
            random_state=0,
        )
        self.assertAlmostEqual(results["accuracy"]["score"], 0.666666, 5)
        self.assertAlmostEqual(results["accuracy"]["confidence_interval"][0], 0.333333, 5)
        self.assertAlmostEqual(results["accuracy"]["confidence_interval"][1], 0.666666, 5)
        self.assertAlmostEqual(results["accuracy"]["standard_error"], 0.22498285, 5)
        self.assertAlmostEqual(results["latency"], 0.1, 1)
        self.assertAlmostEqual(results["throughput"], len(data) / results["latency"], 5)


class TestImageClassificationEvaluator(TestCase):
    def setUp(self):
        self.data = Dataset.from_dict(
            {
                "label": [2, 2],
                "image": [Image.new("RGB", (500, 500), (255, 255, 255)), Image.new("RGB", (500, 500), (170, 95, 170))],
            }
        )
        self.default_model = "lysandre/tiny-vit-random"
        self.pipe = DummyImageClassificationPipeline()
        self.evaluator = evaluator("image-classification")
        self.label_mapping = AutoConfig.from_pretrained(self.default_model).label2id

    def test_pipe_init(self):
        results = self.evaluator.compute(
            model_or_pipeline=self.pipe,
            data=self.data,
            input_column="image",
            label_column="label",
            label_mapping=self.label_mapping,
        )
        self.assertEqual(results["accuracy"], 0)

    def test_model_init(self):
        results = self.evaluator.compute(
            model_or_pipeline=self.default_model,
            data=self.data,
            metric="accuracy",
            label_mapping=self.label_mapping,
        )
        self.assertEqual(results["accuracy"], 0)
        model = AutoModelForImageClassification.from_pretrained(self.default_model)
        feature_extractor = AutoFeatureExtractor.from_pretrained(self.default_model)
        results = self.evaluator.compute(
            model_or_pipeline=model,
            data=self.data,
            metric="accuracy",
            feature_extractor=feature_extractor,
            label_mapping=self.label_mapping,
        )
        self.assertEqual(results["accuracy"], 0)

    def test_class_init(self):
        evaluator = ImageClassificationEvaluator()
        self.assertEqual(evaluator.task, "image-classification")
        self.assertIsNone(evaluator.default_metric_name)

        results = evaluator.compute(
            model_or_pipeline=self.pipe,
            data=self.data,
            metric="accuracy",
            label_mapping=self.label_mapping,
        )
        self.assertEqual(results["accuracy"], 0)

    def test_default_pipe_init(self):
        results = self.evaluator.compute(
            data=self.data,
            label_mapping=self.label_mapping,
        )
        self.assertEqual(results["accuracy"], 0)

    def test_overwrite_default_metric(self):
        accuracy = load("accuracy")
        results = self.evaluator.compute(
            model_or_pipeline=self.pipe,
            data=self.data,
            metric=accuracy,
            label_mapping=self.label_mapping,
        )
        self.assertEqual(results["accuracy"], 0)
        results = self.evaluator.compute(
            model_or_pipeline=self.pipe,
            data=self.data,
            metric="accuracy",
            label_mapping=self.label_mapping,
        )
<<<<<<< HEAD
        self.assertEqual(scores, {"accuracy": 0})


class TestTokenClassificationEvaluator(TestCase):
    def setUp(self):
        features = Features(
            {
                "tokens": Sequence(feature=Value(dtype="string")),
                "ner_tags": Sequence(feature=ClassLabel(names=["O", "B-LOC", "I-LOC"])),
            }
        )

        self.data = Dataset.from_dict(
            {
                "tokens": [["New", "York", "a", "nice", "City", "."]],
                "ner_tags": [[1, 2, 0, 0, 1, 0]],
            },
            features=features,
        )
        self.default_model = "hf-internal-testing/tiny-bert-for-token-classification"
        self.pipe = DummyTokenClassificationPipeline()
        self.evaluator = evaluator("token-classification")

    def test_model_init(self):
        scores = self.evaluator.compute(
            model_or_pipeline=self.default_model,
            data=self.data,
            metric="seqeval",
        )
        self.assertEqual(scores["overall_accuracy"], 0.5)

        model = AutoModelForTokenClassification.from_pretrained(self.default_model)
=======
        self.assertEqual(results["accuracy"], 0)


class TestQuestionAnsweringEvaluator(TestCase):
    def setUp(self):
        self.data = Dataset.from_dict(
            {
                "id": ["56be4db0acb8001400a502ec", "56be4db0acb8001400a502ed"],
                "context": ["My name is Felix and I love cookies!", "Misa name is Felix and misa love cookies!"],
                "answers": [{"text": ["Felix"], "answer_start": [11]}, {"text": ["Felix"], "answer_start": [13]}],
                "question": ["What is my name?", "What is my name?"],
            }
        )
        self.data_v2 = Dataset.from_dict(
            {
                "id": ["56be4db0acb8001400a502ec", "56be4db0acb8001400a502ed"],
                "context": ["My name is Felix and I love cookies!", "Let's explore the city!"],
                "answers": [{"text": ["Felix"], "answer_start": [11]}, {"text": [], "answer_start": []}],
                "question": ["What is my name?", "What is my name?"],
            }
        )

        self.default_model = "mrm8488/bert-tiny-finetuned-squadv2"
        self.pipe = DummyQuestionAnsweringPipeline(v2=False)
        self.pipe_v2 = DummyQuestionAnsweringPipeline(v2=True)
        self.evaluator = evaluator("question-answering")

    def test_pipe_init(self):
        # squad_v1-like dataset
        scores = self.evaluator.compute(
            model_or_pipeline=self.pipe,
            data=self.data,
        )
        self.assertEqual(scores["exact_match"], 100.0)
        self.assertEqual(scores["f1"], 100.0)

    def test_model_init(self):
        # squad_v1-like dataset
        scores = self.evaluator.compute(
            model_or_pipeline=self.default_model,
            data=self.data,
            metric="squad",
        )
        self.assertEqual(scores["exact_match"], 0)
        self.assertEqual(scores["f1"], 100 / 3)

        model = AutoModelForQuestionAnswering.from_pretrained(self.default_model)
>>>>>>> 6ef285cd
        tokenizer = AutoTokenizer.from_pretrained(self.default_model)
        scores = self.evaluator.compute(
            model_or_pipeline=model,
            data=self.data,
<<<<<<< HEAD
            metric="seqeval",
            tokenizer=tokenizer,
        )
        self.assertEqual(scores["overall_accuracy"], 0.5)

    def test_class_init(self):
        evaluator = TokenClassificationEvaluator()
        self.assertEqual(evaluator.task, "token-classification")
=======
            metric="squad",
            tokenizer=tokenizer,
        )
        self.assertEqual(scores["exact_match"], 0)
        self.assertEqual(scores["f1"], 100 / 3)

    def test_class_init(self):
        # squad_v1-like dataset
        evaluator = QuestionAnsweringEvaluator()
        self.assertEqual(evaluator.task, "question-answering")
>>>>>>> 6ef285cd
        self.assertIsNone(evaluator.default_metric_name)

        scores = evaluator.compute(
            model_or_pipeline=self.pipe,
            data=self.data,
<<<<<<< HEAD
            metric="seqeval",
        )
        self.assertEqual(scores["overall_accuracy"], 1.0)

    def test_default_pipe_init(self):
        scores = self.evaluator.compute(
            data=self.data,
        )
        self.assertEqual(scores["overall_accuracy"], 2 / 3)

    def test_overwrite_default_metric(self):
        accuracy = load("seqeval")
        scores = self.evaluator.compute(
            model_or_pipeline=self.pipe,
            data=self.data,
            metric=accuracy,
        )
        self.assertEqual(scores["overall_accuracy"], 1.0)
        scores = self.evaluator.compute(
            model_or_pipeline=self.pipe,
            data=self.data,
            metric="seqeval",
        )
        self.assertEqual(scores["overall_accuracy"], 1.0)

    def test_wrong_task(self):
        self.assertRaises(KeyError, evaluator, "bad_task")

    def test_words_to_offsets(self):
        task_evaluator = evaluator("token-classification")

        words = ["This", "is", "a", "test", "."]
        join_by = " "

        offsets = task_evaluator.words_to_offsets(words, join_by)

        self.assertListEqual([(0, 3), (5, 6), (8, 8), (10, 13), (15, 15)], offsets)

        words = ["日", "本", "語", "はなせるの?"]
        join_by = ""

        offsets = task_evaluator.words_to_offsets(words, join_by)

        self.assertListEqual([(0, 0), (1, 1), (2, 2), (3, 8)], offsets)

    def test_predictions_processor(self):
        task_evaluator = evaluator("token-classification")
        join_by = " "
        words = [["New", "York", "a", "nice", "City", "."]]

        # aligned start and words
        predictions = [
            [
                {"start": 0, "entity": "B-LOC"},
                {"start": 2, "entity": "I-LOC"},
                {"start": 4, "entity": "I-LOC"},
                {"start": 9, "entity": "O"},
                {"start": 11, "entity": "O"},
                {"start": 16, "entity": "B-LOC"},
                {"start": 21, "entity": "O"},
            ]
        ]
        predictions = task_evaluator.predictions_processor(predictions, words, join_by)
        self.assertListEqual(predictions["predictions"][0], ["B-LOC", "I-LOC", "O", "O", "B-LOC", "O"])

        # non-aligned start and words
        predictions = [
            [
                {"start": 0, "entity": "B-LOC"},
                {"start": 2, "entity": "I-LOC"},
                {"start": 9, "entity": "O"},
                {"start": 11, "entity": "O"},
                {"start": 16, "entity": "B-LOC"},
                {"start": 21, "entity": "O"},
            ]
        ]
        predictions = task_evaluator.predictions_processor(predictions, words, join_by)
        self.assertListEqual(predictions["predictions"][0], ["B-LOC", "O", "O", "O", "B-LOC", "O"])

        # non-aligned start and words
        predictions = [
            [
                {"start": 0, "entity": "B-LOC"},
                {"start": 6, "entity": "I-LOC"},
                {"start": 9, "entity": "O"},
                {"start": 11, "entity": "O"},
                {"start": 16, "entity": "B-LOC"},
                {"start": 21, "entity": "O"},
            ]
        ]
        predictions = task_evaluator.predictions_processor(predictions, words, join_by)
        self.assertListEqual(predictions["predictions"][0], ["B-LOC", "O", "O", "O", "B-LOC", "O"])

        # non-aligned start and words
        predictions = [
            [
                {"start": 0, "entity": "B-LOC"},
                {"start": 9, "entity": "O"},
                {"start": 11, "entity": "O"},
                {"start": 16, "entity": "B-LOC"},
                {"start": 21, "entity": "O"},
            ]
        ]
        predictions = task_evaluator.predictions_processor(predictions, words, join_by)
        self.assertListEqual(predictions["predictions"][0], ["B-LOC", "O", "O", "O", "B-LOC", "O"])
=======
            metric="squad",
        )
        self.assertEqual(scores["exact_match"], 100.0)
        self.assertEqual(scores["f1"], 100.0)

        # squad_v2-like dataset
        evaluator = QuestionAnsweringEvaluator()
        self.assertEqual(evaluator.task, "question-answering")
        self.assertIsNone(evaluator.default_metric_name)

        scores = evaluator.compute(
            model_or_pipeline=self.pipe_v2,
            data=self.data_v2,
            metric="squad_v2",
        )
        self.assertDictEqual(
            {key: scores[key] for key in ["HasAns_f1", "NoAns_f1"]}, {"HasAns_f1": 100.0, "NoAns_f1": 100.0}
        )

    def test_default_pipe_init(self):
        # squad_v1-like dataset
        scores = self.evaluator.compute(
            data=self.data,
        )
        self.assertEqual(scores["exact_match"], 100.0)
        self.assertEqual(scores["f1"], 100.0)

        # squad_v2-like dataset
        scores = self.evaluator.compute(
            data=self.data_v2,
            metric="squad_v2",
        )
        self.assertDictEqual(
            {key: scores[key] for key in ["HasAns_f1", "NoAns_f1"]}, {"HasAns_f1": 100.0, "NoAns_f1": 0.0}
        )

    def test_overwrite_default_metric(self):
        # squad_v1-like dataset
        squad = load("squad")
        scores = self.evaluator.compute(
            model_or_pipeline=self.pipe,
            data=self.data,
            metric=squad,
        )
        self.assertEqual(scores["exact_match"], 100.0)
        self.assertEqual(scores["f1"], 100.0)

        scores = self.evaluator.compute(
            model_or_pipeline=self.pipe,
            data=self.data,
            metric="squad",
        )
        self.assertEqual(scores["exact_match"], 100.0)
        self.assertEqual(scores["f1"], 100.0)
>>>>>>> 6ef285cd
<|MERGE_RESOLUTION|>--- conflicted
+++ resolved
@@ -31,13 +31,9 @@
 
 from evaluate import (
     ImageClassificationEvaluator,
-<<<<<<< HEAD
+    QuestionAnsweringEvaluator,
     TextClassificationEvaluator,
     TokenClassificationEvaluator,
-=======
-    QuestionAnsweringEvaluator,
-    TextClassificationEvaluator,
->>>>>>> 6ef285cd
     evaluator,
     load,
 )
@@ -62,7 +58,23 @@
         return [[{"score": 0.9, "label": "yurt"}, {"score": 0.1, "label": "umbrella"}] for i, _ in enumerate(images)]
 
 
-<<<<<<< HEAD
+class DummyQuestionAnsweringPipeline:
+    def __init__(self, v2: bool):
+        self.task = "question-answering"
+        self.v2 = v2
+
+    def __call__(self, question, context, **kwargs):
+        if self.v2:
+            return [
+                {"score": 0.95, "start": 31, "end": 39, "answer": "Felix"}
+                if i % 2 == 0
+                else {"score": 0.95, "start": 0, "end": 0, "answer": ""}
+                for i in range(len(question))
+            ]
+        else:
+            return [{"score": 0.95, "start": 31, "end": 39, "answer": "Felix"} for _ in question]
+
+
 class DummyTokenClassificationPipeline:
     def __init__(self):
         self.task = "token-classification"
@@ -79,23 +91,6 @@
         ]
 
         return [result]
-=======
-class DummyQuestionAnsweringPipeline:
-    def __init__(self, v2: bool):
-        self.task = "question-answering"
-        self.v2 = v2
-
-    def __call__(self, question, context, **kwargs):
-        if self.v2:
-            return [
-                {"score": 0.95, "start": 31, "end": 39, "answer": "Felix"}
-                if i % 2 == 0
-                else {"score": 0.95, "start": 0, "end": 0, "answer": ""}
-                for i in range(len(question))
-            ]
-        else:
-            return [{"score": 0.95, "start": 31, "end": 39, "answer": "Felix"} for _ in question]
->>>>>>> 6ef285cd
 
 
 class TestEvaluator(TestCase):
@@ -107,6 +102,8 @@
     def setUp(self):
         self.data = Dataset.from_dict({"label": [1, 0], "text": ["great movie", "horrible movie"]})
         self.default_model = "lvwerra/distilbert-imdb"
+        self.input_column = "text"
+        self.label_column = "label"
         self.pipe = DummyTextClassificationPipeline()
         self.perf_pipe = DummyTextClassificationPipeline(sleep_time=0.1)
         self.model = AutoModelForSequenceClassification.from_pretrained(self.default_model)
@@ -129,20 +126,16 @@
             model_or_pipeline=self.default_model,
             data=self.data,
             metric="accuracy",
-            label_mapping=self.label_mapping,
-        )
-        self.assertEqual(results["accuracy"], 1.0)
-        results = self.evaluator.compute(
-            model_or_pipeline=self.model,
-            data=self.data,
-            metric="accuracy",
-<<<<<<< HEAD
-            tokenizer=tokenizer,
-=======
-            tokenizer=self.tokenizer,
             input_column=self.input_column,
             label_column=self.label_column,
->>>>>>> 6ef285cd
+            label_mapping=self.label_mapping,
+        )
+        self.assertEqual(results["accuracy"], 1.0)
+        results = self.evaluator.compute(
+            model_or_pipeline=self.model,
+            data=self.data,
+            metric="accuracy",
+            tokenizer=self.tokenizer,
             label_mapping=self.label_mapping,
         )
         self.assertEqual(results["accuracy"], 1.0)
@@ -186,18 +179,14 @@
 
     def test_bootstrap(self):
         data = Dataset.from_dict({"label": [1, 0, 0], "text": ["great movie", "great movie", "horrible movie"]})
+        model = AutoModelForSequenceClassification.from_pretrained(self.default_model)
+        tokenizer = AutoTokenizer.from_pretrained(self.default_model)
 
         results = self.evaluator.compute(
             model_or_pipeline=self.model,
             data=data,
             metric="accuracy",
-<<<<<<< HEAD
-            tokenizer=tokenizer,
-=======
             tokenizer=self.tokenizer,
-            input_column=self.input_column,
-            label_column=self.label_column,
->>>>>>> 6ef285cd
             label_mapping=self.label_mapping,
             strategy="bootstrap",
             n_resamples=10,
@@ -251,7 +240,7 @@
     def setUp(self):
         self.data = Dataset.from_dict(
             {
-                "label": [2, 2],
+                "labels": [2, 2],
                 "image": [Image.new("RGB", (500, 500), (255, 255, 255)), Image.new("RGB", (500, 500), (170, 95, 170))],
             }
         )
@@ -268,7 +257,7 @@
             label_column="label",
             label_mapping=self.label_mapping,
         )
-        self.assertEqual(results["accuracy"], 0)
+        self.assertEqual(scores, {"accuracy": 0})
 
     def test_model_init(self):
         results = self.evaluator.compute(
@@ -324,40 +313,6 @@
             metric="accuracy",
             label_mapping=self.label_mapping,
         )
-<<<<<<< HEAD
-        self.assertEqual(scores, {"accuracy": 0})
-
-
-class TestTokenClassificationEvaluator(TestCase):
-    def setUp(self):
-        features = Features(
-            {
-                "tokens": Sequence(feature=Value(dtype="string")),
-                "ner_tags": Sequence(feature=ClassLabel(names=["O", "B-LOC", "I-LOC"])),
-            }
-        )
-
-        self.data = Dataset.from_dict(
-            {
-                "tokens": [["New", "York", "a", "nice", "City", "."]],
-                "ner_tags": [[1, 2, 0, 0, 1, 0]],
-            },
-            features=features,
-        )
-        self.default_model = "hf-internal-testing/tiny-bert-for-token-classification"
-        self.pipe = DummyTokenClassificationPipeline()
-        self.evaluator = evaluator("token-classification")
-
-    def test_model_init(self):
-        scores = self.evaluator.compute(
-            model_or_pipeline=self.default_model,
-            data=self.data,
-            metric="seqeval",
-        )
-        self.assertEqual(scores["overall_accuracy"], 0.5)
-
-        model = AutoModelForTokenClassification.from_pretrained(self.default_model)
-=======
         self.assertEqual(results["accuracy"], 0)
 
 
@@ -405,21 +360,10 @@
         self.assertEqual(scores["f1"], 100 / 3)
 
         model = AutoModelForQuestionAnswering.from_pretrained(self.default_model)
->>>>>>> 6ef285cd
         tokenizer = AutoTokenizer.from_pretrained(self.default_model)
         scores = self.evaluator.compute(
             model_or_pipeline=model,
             data=self.data,
-<<<<<<< HEAD
-            metric="seqeval",
-            tokenizer=tokenizer,
-        )
-        self.assertEqual(scores["overall_accuracy"], 0.5)
-
-    def test_class_init(self):
-        evaluator = TokenClassificationEvaluator()
-        self.assertEqual(evaluator.task, "token-classification")
-=======
             metric="squad",
             tokenizer=tokenizer,
         )
@@ -430,13 +374,113 @@
         # squad_v1-like dataset
         evaluator = QuestionAnsweringEvaluator()
         self.assertEqual(evaluator.task, "question-answering")
->>>>>>> 6ef285cd
         self.assertIsNone(evaluator.default_metric_name)
 
         scores = evaluator.compute(
             model_or_pipeline=self.pipe,
             data=self.data,
-<<<<<<< HEAD
+            metric="squad",
+        )
+        self.assertEqual(scores["exact_match"], 100.0)
+        self.assertEqual(scores["f1"], 100.0)
+
+        # squad_v2-like dataset
+        evaluator = QuestionAnsweringEvaluator()
+        self.assertEqual(evaluator.task, "question-answering")
+        self.assertIsNone(evaluator.default_metric_name)
+
+        scores = evaluator.compute(
+            model_or_pipeline=self.pipe_v2,
+            data=self.data_v2,
+            metric="squad_v2",
+        )
+        self.assertDictEqual(
+            {key: scores[key] for key in ["HasAns_f1", "NoAns_f1"]}, {"HasAns_f1": 100.0, "NoAns_f1": 100.0}
+        )
+
+    def test_default_pipe_init(self):
+        # squad_v1-like dataset
+        scores = self.evaluator.compute(
+            data=self.data,
+        )
+        self.assertEqual(scores["exact_match"], 100.0)
+        self.assertEqual(scores["f1"], 100.0)
+
+        # squad_v2-like dataset
+        scores = self.evaluator.compute(
+            data=self.data_v2,
+            metric="squad_v2",
+        )
+        self.assertDictEqual(
+            {key: scores[key] for key in ["HasAns_f1", "NoAns_f1"]}, {"HasAns_f1": 100.0, "NoAns_f1": 0.0}
+        )
+
+    def test_overwrite_default_metric(self):
+        # squad_v1-like dataset
+        squad = load("squad")
+        scores = self.evaluator.compute(
+            model_or_pipeline=self.pipe,
+            data=self.data,
+            metric=squad,
+        )
+        self.assertEqual(scores["exact_match"], 100.0)
+        self.assertEqual(scores["f1"], 100.0)
+
+        scores = self.evaluator.compute(
+            model_or_pipeline=self.pipe,
+            data=self.data,
+            metric="squad",
+        )
+        self.assertEqual(scores["exact_match"], 100.0)
+        self.assertEqual(scores["f1"], 100.0)
+
+
+class TestTokenClassificationEvaluator(TestCase):
+    def setUp(self):
+        features = Features(
+            {
+                "tokens": Sequence(feature=Value(dtype="string")),
+                "ner_tags": Sequence(feature=ClassLabel(names=["O", "B-LOC", "I-LOC"])),
+            }
+        )
+
+        self.data = Dataset.from_dict(
+            {
+                "tokens": [["New", "York", "a", "nice", "City", "."]],
+                "ner_tags": [[1, 2, 0, 0, 1, 0]],
+            },
+            features=features,
+        )
+        self.default_model = "hf-internal-testing/tiny-bert-for-token-classification"
+        self.pipe = DummyTokenClassificationPipeline()
+        self.evaluator = evaluator("token-classification")
+
+    def test_model_init(self):
+        scores = self.evaluator.compute(
+            model_or_pipeline=self.default_model,
+            data=self.data,
+            metric="seqeval",
+        )
+        self.assertEqual(scores["overall_accuracy"], 0.5)
+
+        model = AutoModelForTokenClassification.from_pretrained(self.default_model)
+        tokenizer = AutoTokenizer.from_pretrained(self.default_model)
+        scores = self.evaluator.compute(
+            model_or_pipeline=model,
+            data=self.data,
+            metric="seqeval",
+            tokenizer=tokenizer,
+        )
+        self.assertEqual(scores["overall_accuracy"], 0.5)
+
+    def test_class_init(self):
+        evaluator = TokenClassificationEvaluator()
+        self.assertEqual(evaluator.task, "token-classification")
+        self.assertIsNone(evaluator.default_metric_name)
+
+        scores = evaluator.compute(
+            model_or_pipeline=self.pipe,
+            data=self.data,
             metric="seqeval",
         )
         self.assertEqual(scores["overall_accuracy"], 1.0)
@@ -541,60 +585,4 @@
             ]
         ]
         predictions = task_evaluator.predictions_processor(predictions, words, join_by)
-        self.assertListEqual(predictions["predictions"][0], ["B-LOC", "O", "O", "O", "B-LOC", "O"])
-=======
-            metric="squad",
-        )
-        self.assertEqual(scores["exact_match"], 100.0)
-        self.assertEqual(scores["f1"], 100.0)
-
-        # squad_v2-like dataset
-        evaluator = QuestionAnsweringEvaluator()
-        self.assertEqual(evaluator.task, "question-answering")
-        self.assertIsNone(evaluator.default_metric_name)
-
-        scores = evaluator.compute(
-            model_or_pipeline=self.pipe_v2,
-            data=self.data_v2,
-            metric="squad_v2",
-        )
-        self.assertDictEqual(
-            {key: scores[key] for key in ["HasAns_f1", "NoAns_f1"]}, {"HasAns_f1": 100.0, "NoAns_f1": 100.0}
-        )
-
-    def test_default_pipe_init(self):
-        # squad_v1-like dataset
-        scores = self.evaluator.compute(
-            data=self.data,
-        )
-        self.assertEqual(scores["exact_match"], 100.0)
-        self.assertEqual(scores["f1"], 100.0)
-
-        # squad_v2-like dataset
-        scores = self.evaluator.compute(
-            data=self.data_v2,
-            metric="squad_v2",
-        )
-        self.assertDictEqual(
-            {key: scores[key] for key in ["HasAns_f1", "NoAns_f1"]}, {"HasAns_f1": 100.0, "NoAns_f1": 0.0}
-        )
-
-    def test_overwrite_default_metric(self):
-        # squad_v1-like dataset
-        squad = load("squad")
-        scores = self.evaluator.compute(
-            model_or_pipeline=self.pipe,
-            data=self.data,
-            metric=squad,
-        )
-        self.assertEqual(scores["exact_match"], 100.0)
-        self.assertEqual(scores["f1"], 100.0)
-
-        scores = self.evaluator.compute(
-            model_or_pipeline=self.pipe,
-            data=self.data,
-            metric="squad",
-        )
-        self.assertEqual(scores["exact_match"], 100.0)
-        self.assertEqual(scores["f1"], 100.0)
->>>>>>> 6ef285cd
+        self.assertListEqual(predictions["predictions"][0], ["B-LOC", "O", "O", "O", "B-LOC", "O"])