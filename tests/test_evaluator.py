# Copyright 2022 The HuggingFace Datasets Authors and the TensorFlow Datasets Authors.
#
# Licensed under the Apache License, Version 2.0 (the "License");
# you may not use this file except in compliance with the License.
# You may obtain a copy of the License at
#
#     http://www.apache.org/licenses/LICENSE-2.0
#
# Unless required by applicable law or agreed to in writing, software
# distributed under the License is distributed on an "AS IS" BASIS,
# WITHOUT WARRANTIES OR CONDITIONS OF ANY KIND, either express or implied.
# See the License for the specific language governing permissions and
# limitations under the License.

# Lint as: python3

from time import sleep
from unittest import TestCase

from datasets import Dataset
from PIL import Image
from transformers import (
    AutoConfig,
    AutoFeatureExtractor,
    AutoModelForImageClassification,
    AutoModelForQuestionAnswering,
    AutoModelForSequenceClassification,
    AutoTokenizer,
)

from evaluate import (
    ImageClassificationEvaluator,
    QuestionAnsweringEvaluator,
    TextClassificationEvaluator,
    evaluator,
    load,
)


class DummyTextClassificationPipeline:
    def __init__(self, sleep_time=None):
        self.task = "text-classification"
        self.sleep_time = sleep_time

    def __call__(self, text, **kwargs):
        if self.sleep_time is not None:
            sleep(self.sleep_time)
        return [{"label": "NEGATIVE"} if i % 2 == 1 else {"label": "POSITIVE"} for i, _ in enumerate(text)]


class DummyImageClassificationPipeline:
    def __init__(self):
        self.task = "image-classification"

    def __call__(self, images, **kwargs):
        return [[{"score": 0.9, "label": "yurt"}, {"score": 0.1, "label": "umbrella"}] for i, _ in enumerate(images)]


class DummyQuestionAnsweringPipeline:
    def __init__(self, v2: bool):
        self.task = "question-answering"
        self.v2 = v2

    def __call__(self, question, context, **kwargs):
        if self.v2:
            return [
                {"score": 0.95, "start": 31, "end": 39, "answer": "Felix"}
                if i % 2 == 0
                else {"score": 0.95, "start": 0, "end": 0, "answer": ""}
                for i in range(len(question))
            ]
        else:
            return [{"score": 0.95, "start": 31, "end": 39, "answer": "Felix"} for _ in question]


class TestEvaluator(TestCase):
    def test_wrong_task(self):
        self.assertRaises(KeyError, evaluator, "bad_task")


class TestTextClassificationEvaluator(TestCase):
    def setUp(self):
        self.data = Dataset.from_dict({"label": [1, 0], "text": ["great movie", "horrible movie"]})
        self.default_model = "lvwerra/distilbert-imdb"
        self.input_column = "text"
        self.label_column = "label"
        self.pipe = DummyTextClassificationPipeline()
        self.perf_pipe = DummyTextClassificationPipeline(sleep_time=0.1)
        self.model = AutoModelForSequenceClassification.from_pretrained(self.default_model)
        self.tokenizer = AutoTokenizer.from_pretrained(self.default_model)
        self.evaluator = evaluator("text-classification")
        self.label_mapping = {"NEGATIVE": 0.0, "POSITIVE": 1.0}

    def test_pipe_init(self):
        results = self.evaluator.compute(
            model_or_pipeline=self.pipe,
            data=self.data,
            input_column="text",
            label_column="label",
            label_mapping=self.label_mapping,
        )
        self.assertEqual(results["accuracy"], 1.0)

    def test_model_init(self):
        results = self.evaluator.compute(
            model_or_pipeline=self.default_model,
            data=self.data,
            metric="accuracy",
            input_column=self.input_column,
            label_column=self.label_column,
            label_mapping=self.label_mapping,
        )
        self.assertEqual(results["accuracy"], 1.0)
        results = self.evaluator.compute(
            model_or_pipeline=self.model,
            data=self.data,
            metric="accuracy",
            tokenizer=self.tokenizer,
            input_column=self.input_column,
            label_column=self.label_column,
            label_mapping=self.label_mapping,
        )
        self.assertEqual(results["accuracy"], 1.0)

    def test_class_init(self):
        evaluator = TextClassificationEvaluator()
        self.assertEqual(evaluator.task, "text-classification")
        self.assertIsNone(evaluator.default_metric_name)

        results = evaluator.compute(
            model_or_pipeline=self.pipe,
            data=self.data,
            metric="f1",
            input_column=self.input_column,
            label_column=self.label_column,
            label_mapping=self.label_mapping,
        )
        self.assertEqual(results["f1"], 1.0)

    def test_default_pipe_init(self):
        results = self.evaluator.compute(
            data=self.data,
            input_column=self.input_column,
            label_column=self.label_column,
            label_mapping=self.label_mapping,
        )
        self.assertEqual(results["accuracy"], 1.0)

    def test_overwrite_default_metric(self):
        accuracy = load("accuracy")
        results = self.evaluator.compute(
            model_or_pipeline=self.pipe,
            data=self.data,
            metric=accuracy,
            input_column=self.input_column,
            label_column=self.label_column,
            label_mapping=self.label_mapping,
        )
        self.assertEqual(results["accuracy"], 1.0)
        results = self.evaluator.compute(
            model_or_pipeline=self.pipe,
            data=self.data,
            metric="accuracy",
            input_column=self.input_column,
            label_column=self.label_column,
            label_mapping=self.label_mapping,
        )
        self.assertEqual(results["accuracy"], 1.0)

    def test_bootstrap(self):
        data = Dataset.from_dict({"label": [1, 0, 0], "text": ["great movie", "great movie", "horrible movie"]})

        results = self.evaluator.compute(
            model_or_pipeline=self.model,
            data=data,
            metric="accuracy",
            tokenizer=self.tokenizer,
            input_column=self.input_column,
            label_column=self.label_column,
            label_mapping=self.label_mapping,
            strategy="bootstrap",
            n_resamples=10,
            random_state=0,
        )
        self.assertAlmostEqual(results["accuracy"]["score"], 0.666666, 5)
        self.assertAlmostEqual(results["accuracy"]["confidence_interval"][0], 0.33333, 5)
        self.assertAlmostEqual(results["accuracy"]["confidence_interval"][1], 0.68326, 5)
        self.assertAlmostEqual(results["accuracy"]["standard_error"], 0.24595, 5)

    def test_perf(self):
        results = self.evaluator.compute(
            model_or_pipeline=self.perf_pipe,
            data=self.data,
            metric="accuracy",
            tokenizer=self.tokenizer,
            input_column=self.input_column,
            label_column=self.label_column,
            label_mapping=self.label_mapping,
            n_resamples=10,
            random_state=0,
        )
        self.assertEqual(results["accuracy"], 1.0)
        self.assertAlmostEqual(results["latency"], 0.1, 1)
        self.assertAlmostEqual(results["throughput"], len(self.data) / results["latency"], 5)

    def test_bootstrap_and_perf(self):
        data = Dataset.from_dict({"label": [1, 0, 0], "text": ["great movie", "great movie", "horrible movie"]})

        results = self.evaluator.compute(
            model_or_pipeline=self.perf_pipe,
            data=data,
            metric="accuracy",
            tokenizer=self.tokenizer,
            input_column=self.input_column,
            label_column=self.label_column,
            label_mapping=self.label_mapping,
            strategy="bootstrap",
            n_resamples=10,
            random_state=0,
        )
        self.assertAlmostEqual(results["accuracy"]["score"], 0.666666, 5)
        self.assertAlmostEqual(results["accuracy"]["confidence_interval"][0], 0.333333, 5)
        self.assertAlmostEqual(results["accuracy"]["confidence_interval"][1], 0.666666, 5)
        self.assertAlmostEqual(results["accuracy"]["standard_error"], 0.22498285, 5)
        self.assertAlmostEqual(results["latency"], 0.1, 1)
        self.assertAlmostEqual(results["throughput"], len(data) / results["latency"], 5)


class TestImageClassificationEvaluator(TestCase):
    def setUp(self):
        self.data = Dataset.from_dict(
            {
                "labels": [2, 2],
                "image": [Image.new("RGB", (500, 500), (255, 255, 255)), Image.new("RGB", (500, 500), (170, 95, 170))],
            }
        )
        self.default_model = "lysandre/tiny-vit-random"
        self.input_column = "image"
        self.label_column = "labels"
        self.pipe = DummyImageClassificationPipeline()
        self.evaluator = evaluator("image-classification")
        self.label_mapping = AutoConfig.from_pretrained(self.default_model).label2id

    def test_pipe_init(self):
        results = self.evaluator.compute(
            model_or_pipeline=self.pipe,
            data=self.data,
            input_column="image",
            label_column="labels",
            label_mapping=self.label_mapping,
        )
        self.assertEqual(results["accuracy"], 0)

    def test_model_init(self):
        results = self.evaluator.compute(
            model_or_pipeline=self.default_model,
            data=self.data,
            metric="accuracy",
            input_column=self.input_column,
            label_column=self.label_column,
            label_mapping=self.label_mapping,
        )
        self.assertEqual(results["accuracy"], 0)
        model = AutoModelForImageClassification.from_pretrained(self.default_model)
        feature_extractor = AutoFeatureExtractor.from_pretrained(self.default_model)
        results = self.evaluator.compute(
            model_or_pipeline=model,
            data=self.data,
            metric="accuracy",
            feature_extractor=feature_extractor,
            input_column=self.input_column,
            label_column=self.label_column,
            label_mapping=self.label_mapping,
        )
        self.assertEqual(results["accuracy"], 0)

    def test_class_init(self):
        evaluator = ImageClassificationEvaluator()
        self.assertEqual(evaluator.task, "image-classification")
        self.assertIsNone(evaluator.default_metric_name)

        results = evaluator.compute(
            model_or_pipeline=self.pipe,
            data=self.data,
            metric="accuracy",
            input_column=self.input_column,
            label_column=self.label_column,
            label_mapping=self.label_mapping,
        )
        self.assertEqual(results["accuracy"], 0)

    def test_default_pipe_init(self):
        results = self.evaluator.compute(
            data=self.data,
            input_column=self.input_column,
            label_column=self.label_column,
            label_mapping=self.label_mapping,
        )
        self.assertEqual(results["accuracy"], 0)

    def test_overwrite_default_metric(self):
        accuracy = load("accuracy")
        results = self.evaluator.compute(
            model_or_pipeline=self.pipe,
            data=self.data,
            metric=accuracy,
            input_column=self.input_column,
            label_column=self.label_column,
            label_mapping=self.label_mapping,
        )
        self.assertEqual(results["accuracy"], 0)
        results = self.evaluator.compute(
            model_or_pipeline=self.pipe,
            data=self.data,
            metric="accuracy",
            input_column=self.input_column,
            label_column=self.label_column,
            label_mapping=self.label_mapping,
        )
<<<<<<< HEAD
        self.assertEqual(results["accuracy"], 0)
=======
        self.assertEqual(scores, {"accuracy": 0})


class TestQuestionAnsweringEvaluator(TestCase):
    def setUp(self):
        self.data = Dataset.from_dict(
            {
                "id": ["56be4db0acb8001400a502ec", "56be4db0acb8001400a502ed"],
                "context": ["My name is Felix and I love cookies!", "Misa name is Felix and misa love cookies!"],
                "answers": [{"text": ["Felix"], "answer_start": [11]}, {"text": ["Felix"], "answer_start": [13]}],
                "question": ["What is my name?", "What is my name?"],
            }
        )
        self.data_v2 = Dataset.from_dict(
            {
                "id": ["56be4db0acb8001400a502ec", "56be4db0acb8001400a502ed"],
                "context": ["My name is Felix and I love cookies!", "Let's explore the city!"],
                "answers": [{"text": ["Felix"], "answer_start": [11]}, {"text": [], "answer_start": []}],
                "question": ["What is my name?", "What is my name?"],
            }
        )

        self.default_model = "mrm8488/bert-tiny-finetuned-squadv2"
        self.pipe = DummyQuestionAnsweringPipeline(v2=False)
        self.pipe_v2 = DummyQuestionAnsweringPipeline(v2=True)
        self.evaluator = evaluator("question-answering")

    def test_pipe_init(self):
        # squad_v1-like dataset
        scores = self.evaluator.compute(
            model_or_pipeline=self.pipe,
            data=self.data,
        )
        self.assertDictEqual(scores, {"exact_match": 100.0, "f1": 100.0})

    def test_model_init(self):
        # squad_v1-like dataset
        scores = self.evaluator.compute(
            model_or_pipeline=self.default_model,
            data=self.data,
            metric="squad",
        )
        self.assertDictEqual(scores, {"exact_match": 0, "f1": 100 / 3})

        model = AutoModelForQuestionAnswering.from_pretrained(self.default_model)
        tokenizer = AutoTokenizer.from_pretrained(self.default_model)
        scores = self.evaluator.compute(
            model_or_pipeline=model,
            data=self.data,
            metric="squad",
            tokenizer=tokenizer,
        )
        self.assertDictEqual(scores, {"exact_match": 0, "f1": 100 / 3})

    def test_class_init(self):
        # squad_v1-like dataset
        evaluator = QuestionAnsweringEvaluator()
        self.assertEqual(evaluator.task, "question-answering")
        self.assertIsNone(evaluator.default_metric_name)

        scores = evaluator.compute(
            model_or_pipeline=self.pipe,
            data=self.data,
            metric="squad",
        )
        self.assertDictEqual(scores, {"exact_match": 100.0, "f1": 100.0})

        # squad_v2-like dataset
        evaluator = QuestionAnsweringEvaluator()
        self.assertEqual(evaluator.task, "question-answering")
        self.assertIsNone(evaluator.default_metric_name)

        scores = evaluator.compute(
            model_or_pipeline=self.pipe_v2,
            data=self.data_v2,
            metric="squad_v2",
        )
        self.assertDictEqual(
            {key: scores[key] for key in ["HasAns_f1", "NoAns_f1"]}, {"HasAns_f1": 100.0, "NoAns_f1": 100.0}
        )

    def test_default_pipe_init(self):
        # squad_v1-like dataset
        scores = self.evaluator.compute(
            data=self.data,
        )
        self.assertDictEqual(scores, {"exact_match": 100.0, "f1": 100.0})

        # squad_v2-like dataset
        scores = self.evaluator.compute(
            data=self.data_v2,
            metric="squad_v2",
        )
        self.assertDictEqual(
            {key: scores[key] for key in ["HasAns_f1", "NoAns_f1"]}, {"HasAns_f1": 100.0, "NoAns_f1": 0.0}
        )

    def test_overwrite_default_metric(self):
        # squad_v1-like dataset
        squad = load("squad")
        scores = self.evaluator.compute(
            model_or_pipeline=self.pipe,
            data=self.data,
            metric=squad,
        )
        self.assertDictEqual(scores, {"exact_match": 100.0, "f1": 100.0})

        scores = self.evaluator.compute(
            model_or_pipeline=self.pipe,
            data=self.data,
            metric="squad",
        )
        self.assertDictEqual(scores, {"exact_match": 100.0, "f1": 100.0})
>>>>>>> 441b6e36
<|MERGE_RESOLUTION|>--- conflicted
+++ resolved
@@ -317,10 +317,7 @@
             label_column=self.label_column,
             label_mapping=self.label_mapping,
         )
-<<<<<<< HEAD
-        self.assertEqual(results["accuracy"], 0)
-=======
-        self.assertEqual(scores, {"accuracy": 0})
+        self.assertEqual(results["accuracy"], 0)
 
 
 class TestQuestionAnsweringEvaluator(TestCase):
@@ -432,5 +429,4 @@
             data=self.data,
             metric="squad",
         )
-        self.assertDictEqual(scores, {"exact_match": 100.0, "f1": 100.0})
->>>>>>> 441b6e36
+        self.assertDictEqual(scores, {"exact_match": 100.0, "f1": 100.0})