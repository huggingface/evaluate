--- conflicted
+++ resolved
@@ -253,8 +253,6 @@
         results = self.evaluator.compute(
             model_or_pipeline=self.pipe,
             data=self.data,
-            input_column="image",
-            label_column="label",
             label_mapping=self.label_mapping,
         )
         self.assertEqual(results["accuracy"], 0)
@@ -356,29 +354,19 @@
             data=self.data,
             metric="squad",
         )
-<<<<<<< HEAD
         self.assertEqual(results["exact_match"], 0)
-        self.assertEqual(results["f1"], 100 / 3)
-=======
-        self.assertEqual(scores["exact_match"], 0)
-        self.assertEqual(scores["f1"], 0)
->>>>>>> ab076420
+        self.assertEqual(results["f1"], 0)
 
         model = AutoModelForQuestionAnswering.from_pretrained(self.default_model)
         tokenizer = AutoTokenizer.from_pretrained(self.default_model)
-        results = self.evaluator.compute(
+        scores = self.evaluator.compute(
             model_or_pipeline=model,
             data=self.data,
             metric="squad",
             tokenizer=tokenizer,
         )
-<<<<<<< HEAD
         self.assertEqual(results["exact_match"], 0)
-        self.assertEqual(results["f1"], 100 / 3)
-=======
-        self.assertEqual(scores["exact_match"], 0)
-        self.assertEqual(scores["f1"], 0)
->>>>>>> ab076420
+        self.assertEqual(results["f1"], 0)
 
     def test_class_init(self):
         # squad_v1-like dataset
