# Copyright 2022 The HuggingFace Datasets Authors and the TensorFlow Datasets Authors.
#
# Licensed under the Apache License, Version 2.0 (the "License");
# you may not use this file except in compliance with the License.
# You may obtain a copy of the License at
#
#     http://www.apache.org/licenses/LICENSE-2.0
#
# Unless required by applicable law or agreed to in writing, software
# distributed under the License is distributed on an "AS IS" BASIS,
# WITHOUT WARRANTIES OR CONDITIONS OF ANY KIND, either express or implied.
# See the License for the specific language governing permissions and
# limitations under the License.

# Lint as: python3

from time import sleep
from unittest import TestCase, mock

from datasets import ClassLabel, Dataset, Features, Sequence, Value
from PIL import Image
from transformers import (
    AutoConfig,
    AutoFeatureExtractor,
    AutoModelForImageClassification,
    AutoModelForQuestionAnswering,
    AutoModelForSequenceClassification,
    AutoModelForTokenClassification,
    AutoTokenizer,
    pipeline,
)

from evaluate import (
    Evaluator,
    ImageClassificationEvaluator,
    QuestionAnsweringEvaluator,
    TextClassificationEvaluator,
    TokenClassificationEvaluator,
    evaluator,
    load,
)


class DummyTextClassificationPipeline:
    def __init__(self, sleep_time=None):
        self.task = "text-classification"
        self.sleep_time = sleep_time

    def __call__(self, inputs, **kwargs):
        if self.sleep_time is not None:
            sleep(self.sleep_time)
        return [{"label": "NEGATIVE"} if i % 2 == 1 else {"label": "POSITIVE"} for i, _ in enumerate(inputs)]


class DummyImageClassificationPipeline:
    def __init__(self):
        self.task = "image-classification"

    def __call__(self, images, **kwargs):
        return [[{"score": 0.9, "label": "yurt"}, {"score": 0.1, "label": "umbrella"}] for i, _ in enumerate(images)]


class DummyQuestionAnsweringPipeline:
    def __init__(self, v2: bool):
        self.task = "question-answering"
        self.v2 = v2

    def __call__(self, question, context, **kwargs):
        if self.v2:
            return [
                {"score": 0.95, "start": 31, "end": 39, "answer": "Felix"}
                if i % 2 == 0
                else {"score": 0.95, "start": 0, "end": 0, "answer": ""}
                for i in range(len(question))
            ]
        else:
            return [{"score": 0.95, "start": 31, "end": 39, "answer": "Felix"} for _ in question]


class DummyTokenClassificationPipeline:
    def __init__(self):
        self.task = "token-classification"

    def __call__(self, inputs, **kwargs):
        result = [
            {"start": 0, "entity": "B-LOC"},
            {"start": 2, "entity": "I-LOC"},
            {"start": 4, "entity": "I-LOC"},
            {"start": 9, "entity": "O"},
            {"start": 11, "entity": "O"},
            {"start": 16, "entity": "B-LOC"},
            {"start": 21, "entity": "O"},
        ]

        return [result]


class TestEvaluator(TestCase):
    def test_wrong_task(self):
        self.assertRaises(KeyError, evaluator, "bad_task")

    def test_device_placement(self):
        orig_import = __import__

        pt_mock = mock.Mock()
        tf_mock = mock.Mock()

        # Generic pipeline object for testing pre-instantiated pipelines with the evaluator
        self.pipe = pipeline("text-classification")

        # mock import of torch and tensorflow
        def import_pt_tf_mock(name, *args):
            if name == "torch":
                if pt_available:
                    return pt_mock
                else:
                    raise ImportError
            if name == "tensorflow":
                if tf_available:
                    return tf_mock
                else:
                    raise ImportError
            return orig_import(name, *args)

        with mock.patch("builtins.__import__", side_effect=import_pt_tf_mock):
            # neither pt or tf are available
            pt_available = False
            tf_available = False
            self.assertEqual(Evaluator._infer_device(), -1)

            # pt available but no GPU
            pt_available = True
            pt_mock.cuda.is_available.return_value = False
            self.assertEqual(Evaluator._infer_device(), -1)

            # pt available and GPU found
            pt_mock.cuda.is_available.return_value = True
            self.assertEqual(Evaluator._infer_device(), 0)

            # tf available but no GPU
            pt_available = False
            tf_available = True
            tf_mock.config.list_physical_devices.return_value = []
            self.assertEqual(Evaluator._infer_device(), -1)

            # tf available and GPU found
            tf_mock.config.list_physical_devices.return_value = ["GPU:0", "GPU:1"]
            self.assertEqual(Evaluator._infer_device(), 0)

            # pt accelerator found and pipeline instantiated on CPU
            pt_mock.cuda.is_available.return_value = True
            self.assertRaises(
                ValueError, Evaluator.check_for_mismatch_in_device_setup, Evaluator._infer_device(), self.pipe
            )

            # tf accelerator found and pipeline instantiated on CPU
            pt_available = False
            tf_available = True
            self.assertRaises(
                ValueError, Evaluator.check_for_mismatch_in_device_setup, Evaluator._infer_device(), self.pipe
            )


class TestTextClassificationEvaluator(TestCase):
    def setUp(self):
        self.data = Dataset.from_dict({"label": [1, 0], "text": ["great movie", "horrible movie"]})
        self.default_model = "lvwerra/distilbert-imdb"
        self.input_column = "text"
        self.label_column = "label"
        self.pipe = DummyTextClassificationPipeline()
        self.perf_pipe = DummyTextClassificationPipeline(sleep_time=0.1)
        self.model = AutoModelForSequenceClassification.from_pretrained(self.default_model)
        self.tokenizer = AutoTokenizer.from_pretrained(self.default_model)
        self.evaluator = evaluator("text-classification")
        self.label_mapping = {"NEGATIVE": 0.0, "POSITIVE": 1.0}

    def test_pipe_init(self):
        results = self.evaluator.compute(
            model_or_pipeline=self.pipe,
            data=self.data,
            input_column="text",
            label_column="label",
            label_mapping=self.label_mapping,
        )
        self.assertEqual(results["accuracy"], 1.0)

    def test_model_init(self):
        results = self.evaluator.compute(
            model_or_pipeline=self.default_model,
            data=self.data,
            metric="accuracy",
            input_column=self.input_column,
            label_column=self.label_column,
            label_mapping=self.label_mapping,
        )
        self.assertEqual(results["accuracy"], 1.0)
        results = self.evaluator.compute(
            model_or_pipeline=self.model,
            data=self.data,
            metric="accuracy",
            tokenizer=self.tokenizer,
            label_mapping=self.label_mapping,
        )
        self.assertEqual(results["accuracy"], 1.0)

    def test_class_init(self):
        evaluator = TextClassificationEvaluator()
        self.assertEqual(evaluator.task, "text-classification")
        self.assertIsNone(evaluator.default_metric_name)

        results = evaluator.compute(
            model_or_pipeline=self.pipe,
            data=self.data,
            metric="f1",
            label_mapping=self.label_mapping,
        )
        self.assertEqual(results["f1"], 1.0)

    def test_default_pipe_init(self):
        results = self.evaluator.compute(
            data=self.data,
            label_mapping=self.label_mapping,
        )
        self.assertEqual(results["accuracy"], 1.0)

    def test_data_loading(self):

        # Test passing in dataset by name with split
        data = self.evaluator.load_data("evaluate/imdb-ci", split="test[:1]")
        self.evaluator.prepare_data(data=data, input_column="text", label_column="label", second_input_column=None)

        # Test passing in dataset by name without split and inferring the optimal split
        data = self.evaluator.load_data("evaluate/imdb-ci")
        self.evaluator.prepare_data(data=data, input_column="text", label_column="label", second_input_column=None)

        # Test that it chooses the correct one (e.g. imdb only has train and test, but no validation)
        self.assertEqual(data.split, "test")

        # Test that the data point returned is correct; this maps to the first example in the dataset
        self.assertEqual(data[0]["text"], "I love movies about whales!")

<<<<<<< HEAD
=======
        # Test loading subset of a dataset with the `name` field
        data = self.evaluator.load_data("evaluate/glue-ci", subset="cola", split="test")
        self.assertEqual(isinstance(data, Dataset), True)

>>>>>>> c447fc8e
    def test_overwrite_default_metric(self):
        accuracy = load("accuracy")
        results = self.evaluator.compute(
            model_or_pipeline=self.pipe,
            data=self.data,
            metric=accuracy,
            label_mapping=self.label_mapping,
        )
        self.assertEqual(results["accuracy"], 1.0)
        results = self.evaluator.compute(
            model_or_pipeline=self.pipe,
            data=self.data,
            metric="accuracy",
            label_mapping=self.label_mapping,
        )
        self.assertEqual(results["accuracy"], 1.0)

    def test_bootstrap(self):
        data = Dataset.from_dict({"label": [1, 0, 0], "text": ["great movie", "great movie", "horrible movie"]})

        results = self.evaluator.compute(
            model_or_pipeline=self.model,
            data=data,
            metric="accuracy",
            tokenizer=self.tokenizer,
            label_mapping=self.label_mapping,
            strategy="bootstrap",
            n_resamples=10,
            random_state=0,
        )
        self.assertAlmostEqual(results["accuracy"]["score"], 0.666666, 5)
        self.assertAlmostEqual(results["accuracy"]["confidence_interval"][0], 0.33333, 5)
        self.assertAlmostEqual(results["accuracy"]["confidence_interval"][1], 0.68326, 5)
        self.assertAlmostEqual(results["accuracy"]["standard_error"], 0.24595, 5)

    def test_perf(self):
        results = self.evaluator.compute(
            model_or_pipeline=self.perf_pipe,
            data=self.data,
            metric="accuracy",
            tokenizer=self.tokenizer,
            input_column=self.input_column,
            label_column=self.label_column,
            label_mapping=self.label_mapping,
            n_resamples=10,
            random_state=0,
        )
        self.assertEqual(results["accuracy"], 1.0)
        self.assertAlmostEqual(results["total_time_in_seconds"], 0.1, 1)
        self.assertAlmostEqual(results["samples_per_second"], len(self.data) / results["total_time_in_seconds"], 5)
        self.assertAlmostEqual(results["latency_in_seconds"], results["total_time_in_seconds"] / len(self.data), 5)

    def test_bootstrap_and_perf(self):
        data = Dataset.from_dict({"label": [1, 0, 0], "text": ["great movie", "great movie", "horrible movie"]})

        results = self.evaluator.compute(
            model_or_pipeline=self.perf_pipe,
            data=data,
            metric="accuracy",
            tokenizer=self.tokenizer,
            input_column=self.input_column,
            label_column=self.label_column,
            label_mapping=self.label_mapping,
            strategy="bootstrap",
            n_resamples=10,
            random_state=0,
        )
        self.assertAlmostEqual(results["accuracy"]["score"], 0.666666, 5)
        self.assertAlmostEqual(results["accuracy"]["confidence_interval"][0], 0.333333, 5)
        self.assertAlmostEqual(results["accuracy"]["confidence_interval"][1], 0.666666, 5)
        self.assertAlmostEqual(results["accuracy"]["standard_error"], 0.22498285, 5)
        self.assertAlmostEqual(results["total_time_in_seconds"], 0.1, 1)
        self.assertAlmostEqual(results["samples_per_second"], len(data) / results["total_time_in_seconds"], 5)
        self.assertAlmostEqual(results["latency_in_seconds"], results["total_time_in_seconds"] / len(data), 5)


class TestTextClassificationEvaluatorTwoColumns(TestCase):
    def setUp(self):
        self.data = Dataset.from_dict(
            {
                "label": [1, 0],
                "premise": ["great car", "great movie"],
                "hypothesis": ["great vehicle", "horrible movie"],
            }
        )
        self.default_model = "prajjwal1/bert-tiny-mnli"
        self.input_column = "premise"
        self.second_input_column = "hypothesis"
        self.label_column = "label"
        self.pipe = DummyTextClassificationPipeline()
        self.model = AutoModelForSequenceClassification.from_pretrained(self.default_model)
        self.tokenizer = AutoTokenizer.from_pretrained(self.default_model)
        self.evaluator = evaluator("text-classification")
        self.label_mapping = {"NEGATIVE": 0.0, "POSITIVE": 1.0}
        self.label_mapping2 = {"LABEL_0": 0, "LABEL_1": 1, "LABEL_2": 2}

    def test_pipe_init(self):
        results = self.evaluator.compute(
            model_or_pipeline=self.pipe,
            data=self.data,
            input_column=self.input_column,
            second_input_column=self.second_input_column,
            label_column="label",
            label_mapping=self.label_mapping,
        )
        self.assertEqual(results["accuracy"], 1.0)

    def test_model_init(self):
        results = self.evaluator.compute(
            model_or_pipeline=self.default_model,
            data=self.data,
            metric="accuracy",
            input_column=self.input_column,
            second_input_column=self.second_input_column,
            label_column=self.label_column,
            label_mapping=self.label_mapping2,
        )
        self.assertEqual(results["accuracy"], 1.0)
        results = self.evaluator.compute(
            model_or_pipeline=self.model,
            data=self.data,
            metric="accuracy",
            input_column=self.input_column,
            second_input_column=self.second_input_column,
            tokenizer=self.tokenizer,
            label_mapping=self.label_mapping2,
        )
        self.assertEqual(results["accuracy"], 1.0)


class TestImageClassificationEvaluator(TestCase):
    def setUp(self):
        self.data = Dataset.from_dict(
            {
                "label": [2, 2],
                "image": [Image.new("RGB", (500, 500), (255, 255, 255)), Image.new("RGB", (500, 500), (170, 95, 170))],
            }
        )
        self.default_model = "lysandre/tiny-vit-random"
        self.pipe = DummyImageClassificationPipeline()
        self.evaluator = evaluator("image-classification")
        self.label_mapping = AutoConfig.from_pretrained(self.default_model).label2id

    def test_pipe_init(self):
        results = self.evaluator.compute(
            model_or_pipeline=self.pipe,
            data=self.data,
            label_mapping=self.label_mapping,
        )
        self.assertEqual(results["accuracy"], 0)

    def test_model_init(self):
        results = self.evaluator.compute(
            model_or_pipeline=self.default_model,
            data=self.data,
            metric="accuracy",
            label_mapping=self.label_mapping,
        )
        self.assertEqual(results["accuracy"], 0)
        model = AutoModelForImageClassification.from_pretrained(self.default_model)
        feature_extractor = AutoFeatureExtractor.from_pretrained(self.default_model)
        results = self.evaluator.compute(
            model_or_pipeline=model,
            data=self.data,
            metric="accuracy",
            feature_extractor=feature_extractor,
            label_mapping=self.label_mapping,
        )
        self.assertEqual(results["accuracy"], 0)

    def test_class_init(self):
        evaluator = ImageClassificationEvaluator()
        self.assertEqual(evaluator.task, "image-classification")
        self.assertIsNone(evaluator.default_metric_name)

        results = evaluator.compute(
            model_or_pipeline=self.pipe,
            data=self.data,
            metric="accuracy",
            label_mapping=self.label_mapping,
        )
        self.assertEqual(results["accuracy"], 0)

    def test_default_pipe_init(self):
        results = self.evaluator.compute(
            data=self.data,
            label_mapping=self.label_mapping,
        )
        self.assertEqual(results["accuracy"], 0)

    def test_overwrite_default_metric(self):
        accuracy = load("accuracy")
        results = self.evaluator.compute(
            model_or_pipeline=self.pipe,
            data=self.data,
            metric=accuracy,
            label_mapping=self.label_mapping,
        )
        self.assertEqual(results["accuracy"], 0)
        results = self.evaluator.compute(
            model_or_pipeline=self.pipe,
            data=self.data,
            metric="accuracy",
            label_mapping=self.label_mapping,
        )
        self.assertEqual(results["accuracy"], 0)


class TestQuestionAnsweringEvaluator(TestCase):
    def setUp(self):
        self.data = Dataset.from_dict(
            {
                "id": ["56be4db0acb8001400a502ec", "56be4db0acb8001400a502ed"],
                "context": ["My name is Felix and I love cookies!", "Misa name is Felix and misa love cookies!"],
                "answers": [{"text": ["Felix"], "answer_start": [11]}, {"text": ["Felix"], "answer_start": [13]}],
                "question": ["What is my name?", "What is my name?"],
            }
        )
        self.data_v2 = Dataset.from_dict(
            {
                "id": ["56be4db0acb8001400a502ec", "56be4db0acb8001400a502ed"],
                "context": ["My name is Felix and I love cookies!", "Let's explore the city!"],
                "answers": [{"text": ["Felix"], "answer_start": [11]}, {"text": [], "answer_start": []}],
                "question": ["What is my name?", "What is my name?"],
            }
        )

        self.default_model = "mrm8488/bert-tiny-finetuned-squadv2"
        self.pipe = DummyQuestionAnsweringPipeline(v2=False)
        self.pipe_v2 = DummyQuestionAnsweringPipeline(v2=True)
        self.evaluator = evaluator("question-answering")

    def test_pipe_init(self):
        # squad_v1-like dataset
        results = self.evaluator.compute(
            model_or_pipeline=self.pipe,
            data=self.data,
        )
        self.assertEqual(results["exact_match"], 100.0)
        self.assertEqual(results["f1"], 100.0)

    def test_model_init(self):
        # squad_v1-like dataset
        results = self.evaluator.compute(
            model_or_pipeline=self.default_model,
            data=self.data,
            metric="squad",
        )
        self.assertEqual(results["exact_match"], 0)
        self.assertEqual(results["f1"], 100 / 3)

        model = AutoModelForQuestionAnswering.from_pretrained(self.default_model)
        tokenizer = AutoTokenizer.from_pretrained(self.default_model)
        results = self.evaluator.compute(
            model_or_pipeline=model,
            data=self.data,
            metric="squad",
            tokenizer=tokenizer,
        )
        self.assertEqual(results["exact_match"], 0)
        self.assertEqual(results["f1"], 100 / 3)

    def test_class_init(self):
        # squad_v1-like dataset
        evaluator = QuestionAnsweringEvaluator()
        self.assertEqual(evaluator.task, "question-answering")
        self.assertIsNone(evaluator.default_metric_name)

        results = evaluator.compute(
            model_or_pipeline=self.pipe,
            data=self.data,
            metric="squad",
        )
        self.assertEqual(results["exact_match"], 100.0)
        self.assertEqual(results["f1"], 100.0)

        # squad_v2-like dataset
        evaluator = QuestionAnsweringEvaluator()
        self.assertEqual(evaluator.task, "question-answering")
        self.assertIsNone(evaluator.default_metric_name)

        results = evaluator.compute(
            model_or_pipeline=self.pipe_v2,
            data=self.data_v2,
            metric="squad_v2",
        )
        self.assertDictEqual(
            {key: results[key] for key in ["HasAns_f1", "NoAns_f1"]}, {"HasAns_f1": 100.0, "NoAns_f1": 100.0}
        )

    def test_default_pipe_init(self):
        # squad_v1-like dataset
        results = self.evaluator.compute(
            data=self.data,
        )
        self.assertEqual(results["exact_match"], 100.0)
        self.assertEqual(results["f1"], 100.0)

        # squad_v2-like dataset
        results = self.evaluator.compute(
            data=self.data_v2,
            metric="squad_v2",
        )
        self.assertDictEqual(
            {key: results[key] for key in ["HasAns_f1", "NoAns_f1"]}, {"HasAns_f1": 100.0, "NoAns_f1": 0.0}
        )

    def test_data_loading(self):
        # Test passing in dataset by name with data_split
        data = self.evaluator.load_data("evaluate/squad-ci", split="validation[:1]")
        self.evaluator.prepare_data(
            data=data, question_column="question", context_column="context", id_column="id", label_column="answers"
        )

        # Test passing in dataset by name without data_split and inferring the optimal split
        data = self.evaluator.load_data("evaluate/squad-ci")
        self.evaluator.prepare_data(
            data=data, question_column="question", context_column="context", id_column="id", label_column="answers"
        )

        # Test that it chooses the correct one (e.g. squad only has train and validation, but no test)
        self.assertEqual(data.split, "validation")

        # Test that the data point returned is correct; this maps to the first example in the squad-ci dataset
        self.assertEqual(data[0]["id"], "56be4db0acb8001400a502ec")

    def test_overwrite_default_metric(self):
        # squad_v1-like dataset
        squad = load("squad")
        results = self.evaluator.compute(
            model_or_pipeline=self.pipe,
            data=self.data,
            metric=squad,
        )
        self.assertEqual(results["exact_match"], 100.0)
        self.assertEqual(results["f1"], 100.0)

        results = self.evaluator.compute(
            model_or_pipeline=self.pipe,
            data=self.data,
            metric="squad",
        )
        self.assertEqual(results["exact_match"], 100.0)
        self.assertEqual(results["f1"], 100.0)


class TestTokenClassificationEvaluator(TestCase):
    def setUp(self):
        features = Features(
            {
                "tokens": Sequence(feature=Value(dtype="string")),
                "ner_tags": Sequence(feature=ClassLabel(names=["O", "B-LOC", "I-LOC"])),
            }
        )

        self.data = Dataset.from_dict(
            {
                "tokens": [["New", "York", "a", "nice", "City", "."]],
                "ner_tags": [[1, 2, 0, 0, 1, 0]],
            },
            features=features,
        )
        self.default_model = "hf-internal-testing/tiny-bert-for-token-classification"
        self.pipe = DummyTokenClassificationPipeline()
        self.evaluator = evaluator("token-classification")

    def test_model_init(self):
        results = self.evaluator.compute(
            model_or_pipeline=self.default_model,
            data=self.data,
            metric="seqeval",
        )
        self.assertEqual(results["overall_accuracy"], 0.5)

        model = AutoModelForTokenClassification.from_pretrained(self.default_model)
        tokenizer = AutoTokenizer.from_pretrained(self.default_model)
        results = self.evaluator.compute(
            model_or_pipeline=model,
            data=self.data,
            metric="seqeval",
            tokenizer=tokenizer,
        )
        self.assertEqual(results["overall_accuracy"], 0.5)

    def test_class_init(self):
        evaluator = TokenClassificationEvaluator()
        self.assertEqual(evaluator.task, "token-classification")
        self.assertIsNone(evaluator.default_metric_name)

        results = evaluator.compute(
            model_or_pipeline=self.pipe,
            data=self.data,
            metric="seqeval",
        )
        self.assertEqual(results["overall_accuracy"], 1.0)

    def test_default_pipe_init(self):
        results = self.evaluator.compute(
            data=self.data,
        )
        self.assertEqual(results["overall_accuracy"], 2 / 3)

    def test_overwrite_default_metric(self):
        accuracy = load("seqeval")
        results = self.evaluator.compute(
            model_or_pipeline=self.pipe,
            data=self.data,
            metric=accuracy,
        )
        self.assertEqual(results["overall_accuracy"], 1.0)
        results = self.evaluator.compute(
            model_or_pipeline=self.pipe,
            data=self.data,
            metric="seqeval",
        )
        self.assertEqual(results["overall_accuracy"], 1.0)

    def test_data_loading(self):
        # Test passing in dataset by name with data_split
        data = self.evaluator.load_data("evaluate/conll2003-ci", split="validation[:1]")
        self.evaluator.prepare_data(
            data=data,
            input_column="tokens",
            label_column="ner_tags",
            join_by=" ",
        )

        # Test passing in dataset by name without data_split and inferring the optimal split
        data = self.evaluator.load_data("evaluate/conll2003-ci")
        self.evaluator.prepare_data(
            data=data,
            input_column="tokens",
            label_column="ner_tags",
            join_by=" ",
        )

        # Test that it chooses the correct one (e.g. conll2003 has train, validation, test but should select test)
        self.assertEqual(data.split, "test")

        # Test that the data point returned is correct; this maps to the first example in the dataset
        self.assertEqual(data[0]["id"], "0")

    def test_wrong_task(self):
        self.assertRaises(KeyError, evaluator, "bad_task")

    def test_words_to_offsets(self):
        task_evaluator = evaluator("token-classification")

        words = ["This", "is", "a", "test", "."]
        join_by = " "

        offsets = task_evaluator.words_to_offsets(words, join_by)

        self.assertListEqual([(0, 3), (5, 6), (8, 8), (10, 13), (15, 15)], offsets)

        words = ["日", "本", "語", "はなせるの?"]
        join_by = ""

        offsets = task_evaluator.words_to_offsets(words, join_by)

        self.assertListEqual([(0, 0), (1, 1), (2, 2), (3, 8)], offsets)

    def test_predictions_processor(self):
        task_evaluator = evaluator("token-classification")
        join_by = " "
        words = [["New", "York", "a", "nice", "City", "."]]

        # aligned start and words
        predictions = [
            [
                {"start": 0, "entity": "B-LOC"},
                {"start": 2, "entity": "I-LOC"},
                {"start": 4, "entity": "I-LOC"},
                {"start": 9, "entity": "O"},
                {"start": 11, "entity": "O"},
                {"start": 16, "entity": "B-LOC"},
                {"start": 21, "entity": "O"},
            ]
        ]
        predictions = task_evaluator.predictions_processor(predictions, words, join_by)
        self.assertListEqual(predictions["predictions"][0], ["B-LOC", "I-LOC", "O", "O", "B-LOC", "O"])

        # non-aligned start and words
        predictions = [
            [
                {"start": 0, "entity": "B-LOC"},
                {"start": 2, "entity": "I-LOC"},
                {"start": 9, "entity": "O"},
                {"start": 11, "entity": "O"},
                {"start": 16, "entity": "B-LOC"},
                {"start": 21, "entity": "O"},
            ]
        ]
        predictions = task_evaluator.predictions_processor(predictions, words, join_by)
        self.assertListEqual(predictions["predictions"][0], ["B-LOC", "O", "O", "O", "B-LOC", "O"])

        # non-aligned start and words
        predictions = [
            [
                {"start": 0, "entity": "B-LOC"},
                {"start": 6, "entity": "I-LOC"},
                {"start": 9, "entity": "O"},
                {"start": 11, "entity": "O"},
                {"start": 16, "entity": "B-LOC"},
                {"start": 21, "entity": "O"},
            ]
        ]
        predictions = task_evaluator.predictions_processor(predictions, words, join_by)
        self.assertListEqual(predictions["predictions"][0], ["B-LOC", "O", "O", "O", "B-LOC", "O"])

        # non-aligned start and words
        predictions = [
            [
                {"start": 0, "entity": "B-LOC"},
                {"start": 9, "entity": "O"},
                {"start": 11, "entity": "O"},
                {"start": 16, "entity": "B-LOC"},
                {"start": 21, "entity": "O"},
            ]
        ]
        predictions = task_evaluator.predictions_processor(predictions, words, join_by)
        self.assertListEqual(predictions["predictions"][0], ["B-LOC", "O", "O", "O", "B-LOC", "O"])<|MERGE_RESOLUTION|>--- conflicted
+++ resolved
@@ -239,13 +239,10 @@
         # Test that the data point returned is correct; this maps to the first example in the dataset
         self.assertEqual(data[0]["text"], "I love movies about whales!")
 
-<<<<<<< HEAD
-=======
         # Test loading subset of a dataset with the `name` field
         data = self.evaluator.load_data("evaluate/glue-ci", subset="cola", split="test")
         self.assertEqual(isinstance(data, Dataset), True)
 
->>>>>>> c447fc8e
     def test_overwrite_default_metric(self):
         accuracy = load("accuracy")
         results = self.evaluator.compute(
