import json
import os
import shutil
import subprocess
import tempfile
import unittest

import numpy as np
import torch
import transformers
from datasets import load_dataset
from transformers import AutoFeatureExtractor, AutoModelForImageClassification, Trainer, TrainingArguments, pipeline

from evaluate import evaluator, load


class TestEvaluatorTrainerParity(unittest.TestCase):
    def setUp(self):
        self.dir_path = tempfile.mkdtemp("evaluator_trainer_parity_test")

        transformers_version = transformers.__version__
        branch = ""
        if not transformers_version.endswith(".dev0"):
            branch = f"--branch v{transformers_version}"
        subprocess.run(
            f"git clone --depth 3 --filter=blob:none --sparse {branch} https://github.com/huggingface/transformers",
            shell=True,
            cwd=self.dir_path,
        )

    def tearDown(self):
        shutil.rmtree(self.dir_path, ignore_errors=True)

    def test_text_classification_parity(self):
        model_name = "philschmid/tiny-bert-sst2-distilled"

        subprocess.run(
            "git sparse-checkout set examples/pytorch/text-classification",
            shell=True,
            cwd=os.path.join(self.dir_path, "transformers"),
        )

        subprocess.run(
            f"python examples/pytorch/text-classification/run_glue.py"
            f" --model_name_or_path {model_name}"
            f" --task_name sst2"
            f" --do_eval"
            f" --max_seq_length 9999999999"  # rely on tokenizer.model_max_length for max_length
            f" --output_dir {os.path.join(self.dir_path, 'textclassification_sst2_transformers')}"
            f" --max_eval_samples 80",
            shell=True,
            cwd=os.path.join(self.dir_path, "transformers"),
        )

        with open(
            f"{os.path.join(self.dir_path, 'textclassification_sst2_transformers', 'eval_results.json')}", "r"
        ) as f:
            transformers_results = json.load(f)

        eval_dataset = load_dataset("glue", "sst2", split="validation[:80]")

        pipe = pipeline(task="text-classification", model=model_name, tokenizer=model_name)

        e = evaluator(task="text-classification")
        evaluator_results = e.compute(
            model_or_pipeline=pipe,
            data=eval_dataset,
            metric="accuracy",
            input_column="sentence",
            label_column="label",
            label_mapping={"negative": 0, "positive": 1},
            strategy="simple",
        )

        self.assertEqual(transformers_results["eval_accuracy"], evaluator_results["accuracy"])

    def test_image_classification_parity(self):
        # we can not compare to the Pytorch transformers example, that uses custom preprocessing on the images
        model_name = "douwekiela/resnet-18-finetuned-dogfood"
        dataset_name = "beans"
        max_eval_samples = 120

        raw_dataset = load_dataset(dataset_name, split="validation")
        eval_dataset = raw_dataset.select(range(max_eval_samples))

        feature_extractor = AutoFeatureExtractor.from_pretrained(model_name)
        model = AutoModelForImageClassification.from_pretrained(model_name)

        def collate_fn(examples):
            pixel_values = torch.stack(
                [torch.tensor(feature_extractor(example["image"])["pixel_values"][0]) for example in examples]
            )
            labels = torch.tensor([example["labels"] for example in examples])
            return {"pixel_values": pixel_values, "labels": labels}

        metric = load("accuracy")
        trainer = Trainer(
            model=model,
            args=TrainingArguments(
                output_dir=os.path.join(self.dir_path, "imageclassification_beans_transformers"),
                remove_unused_columns=False,
            ),
            train_dataset=None,
            eval_dataset=eval_dataset,
            compute_metrics=lambda p: metric.compute(
                predictions=np.argmax(p.predictions, axis=1), references=p.label_ids
            ),
            tokenizer=None,
            data_collator=collate_fn,
        )

        metrics = trainer.evaluate()
        trainer.save_metrics("eval", metrics)

        with open(
            f"{os.path.join(self.dir_path, 'imageclassification_beans_transformers', 'eval_results.json')}", "r"
        ) as f:
            transformers_results = json.load(f)

        pipe = pipeline(task="image-classification", model=model_name, feature_extractor=model_name)

        e = evaluator(task="image-classification")
        evaluator_results = e.compute(
            model_or_pipeline=pipe,
            data=eval_dataset,
            metric="accuracy",
            input_column="image",
            label_column="labels",
            label_mapping=model.config.label2id,
            strategy="simple",
        )

        self.assertEqual(transformers_results["eval_accuracy"], evaluator_results["accuracy"])

<<<<<<< HEAD
    def test_token_classification_parity(self):
        model_name = "hf-internal-testing/tiny-bert-for-token-classification"
        n_samples = 500

        subprocess.run(
            "git sparse-checkout set examples/pytorch/token-classification",
=======
    def test_question_answering_parity(self):
        model_name = "mrm8488/bert-tiny-finetuned-squadv2"

        subprocess.run(
            "git sparse-checkout set examples/pytorch/question-answering",
>>>>>>> 6ef285cd
            shell=True,
            cwd=os.path.join(self.dir_path, "transformers"),
        )

<<<<<<< HEAD
        subprocess.run(
            f"python examples/pytorch/token-classification/run_ner.py"
            f" --model_name_or_path {model_name}"
            f" --dataset_name conll2003"
            f" --do_eval"
            f" --output_dir {os.path.join(self.dir_path, 'tokenclassification_conll2003_transformers')}"
            f" --max_eval_samples {n_samples}",
=======
        # test squad_v1-like dataset
        subprocess.run(
            f"python examples/pytorch/question-answering/run_qa.py"
            f" --model_name_or_path {model_name}"
            f" --dataset_name squad"
            f" --do_eval"
            f" --output_dir {os.path.join(self.dir_path, 'questionanswering_squad_transformers')}"
            f" --max_eval_samples 100"
            f" --max_seq_length 384",
>>>>>>> 6ef285cd
            shell=True,
            cwd=os.path.join(self.dir_path, "transformers"),
        )

        with open(
<<<<<<< HEAD
            os.path.join(self.dir_path, "tokenclassification_conll2003_transformers", "eval_results.json"), "r"
        ) as f:
            transformers_results = json.load(f)

        eval_dataset = load_dataset("conll2003", split=f"validation[:{n_samples}]")

        pipe = pipeline(task="token-classification", model=model_name)

        e = evaluator(task="token-classification")
        evaluator_results = e.compute(
            model_or_pipeline=pipe,
            data=eval_dataset,
            metric="seqeval",
            input_column="tokens",
            label_column="ner_tags",
            strategy="simple",
        )

        self.assertEqual(transformers_results["eval_accuracy"], evaluator_results["overall_accuracy"])
        self.assertEqual(transformers_results["eval_f1"], evaluator_results["overall_f1"])
=======
            f"{os.path.join(self.dir_path, 'questionanswering_squad_transformers', 'eval_results.json')}", "r"
        ) as f:
            transformers_results = json.load(f)

        eval_dataset = load_dataset("squad", split="validation[:100]")

        pipe = pipeline(
            task="question-answering", model=model_name, tokenizer=model_name, max_answer_len=30, padding="max_length"
        )

        e = evaluator(task="question-answering")
        evaluator_results = e.compute(
            model_or_pipeline=pipe,
            data=eval_dataset,
            metric="squad",
            strategy="simple",
        )

        self.assertEqual(transformers_results["eval_f1"], evaluator_results["f1"])
        self.assertEqual(transformers_results["eval_exact_match"], evaluator_results["exact_match"])

        # test squad_v2-like dataset
        subprocess.run(
            f"python examples/pytorch/question-answering/run_qa.py"
            f" --model_name_or_path {model_name}"
            f" --dataset_name squad_v2"
            f" --version_2_with_negative"
            f" --do_eval"
            f" --output_dir {os.path.join(self.dir_path, 'questionanswering_squadv2_transformers')}"
            f" --max_eval_samples 100"
            f" --max_seq_length 384",
            shell=True,
            cwd=os.path.join(self.dir_path, "transformers"),
        )

        with open(
            f"{os.path.join(self.dir_path, 'questionanswering_squadv2_transformers', 'eval_results.json')}", "r"
        ) as f:
            transformers_results = json.load(f)

        eval_dataset = load_dataset("squad_v2", split="validation[:100]")

        pipe = pipeline(
            task="question-answering",
            model=model_name,
            tokenizer=model_name,
            max_answer_len=30,
            handle_impossible_answer=True,
        )

        e = evaluator(task="question-answering")
        evaluator_results = e.compute(
            model_or_pipeline=pipe,
            data=eval_dataset,
            metric="squad_v2",
            strategy="simple",
        )

        self.assertEqual(transformers_results["eval_f1"], evaluator_results["f1"])
        self.assertEqual(transformers_results["eval_HasAns_f1"], evaluator_results["HasAns_f1"])
        self.assertEqual(transformers_results["eval_NoAns_f1"], evaluator_results["NoAns_f1"])
>>>>>>> 6ef285cd
<|MERGE_RESOLUTION|>--- conflicted
+++ resolved
@@ -132,33 +132,15 @@
 
         self.assertEqual(transformers_results["eval_accuracy"], evaluator_results["accuracy"])
 
-<<<<<<< HEAD
-    def test_token_classification_parity(self):
-        model_name = "hf-internal-testing/tiny-bert-for-token-classification"
-        n_samples = 500
-
-        subprocess.run(
-            "git sparse-checkout set examples/pytorch/token-classification",
-=======
     def test_question_answering_parity(self):
         model_name = "mrm8488/bert-tiny-finetuned-squadv2"
 
         subprocess.run(
             "git sparse-checkout set examples/pytorch/question-answering",
->>>>>>> 6ef285cd
-            shell=True,
-            cwd=os.path.join(self.dir_path, "transformers"),
-        )
-
-<<<<<<< HEAD
-        subprocess.run(
-            f"python examples/pytorch/token-classification/run_ner.py"
-            f" --model_name_or_path {model_name}"
-            f" --dataset_name conll2003"
-            f" --do_eval"
-            f" --output_dir {os.path.join(self.dir_path, 'tokenclassification_conll2003_transformers')}"
-            f" --max_eval_samples {n_samples}",
-=======
+            shell=True,
+            cwd=os.path.join(self.dir_path, "transformers"),
+        )
+
         # test squad_v1-like dataset
         subprocess.run(
             f"python examples/pytorch/question-answering/run_qa.py"
@@ -168,34 +150,11 @@
             f" --output_dir {os.path.join(self.dir_path, 'questionanswering_squad_transformers')}"
             f" --max_eval_samples 100"
             f" --max_seq_length 384",
->>>>>>> 6ef285cd
-            shell=True,
-            cwd=os.path.join(self.dir_path, "transformers"),
-        )
-
-        with open(
-<<<<<<< HEAD
-            os.path.join(self.dir_path, "tokenclassification_conll2003_transformers", "eval_results.json"), "r"
-        ) as f:
-            transformers_results = json.load(f)
-
-        eval_dataset = load_dataset("conll2003", split=f"validation[:{n_samples}]")
-
-        pipe = pipeline(task="token-classification", model=model_name)
-
-        e = evaluator(task="token-classification")
-        evaluator_results = e.compute(
-            model_or_pipeline=pipe,
-            data=eval_dataset,
-            metric="seqeval",
-            input_column="tokens",
-            label_column="ner_tags",
-            strategy="simple",
-        )
-
-        self.assertEqual(transformers_results["eval_accuracy"], evaluator_results["overall_accuracy"])
-        self.assertEqual(transformers_results["eval_f1"], evaluator_results["overall_f1"])
-=======
+            shell=True,
+            cwd=os.path.join(self.dir_path, "transformers"),
+        )
+
+        with open(
             f"{os.path.join(self.dir_path, 'questionanswering_squad_transformers', 'eval_results.json')}", "r"
         ) as f:
             transformers_results = json.load(f)
@@ -257,4 +216,46 @@
         self.assertEqual(transformers_results["eval_f1"], evaluator_results["f1"])
         self.assertEqual(transformers_results["eval_HasAns_f1"], evaluator_results["HasAns_f1"])
         self.assertEqual(transformers_results["eval_NoAns_f1"], evaluator_results["NoAns_f1"])
->>>>>>> 6ef285cd
+
+    def test_token_classification_parity(self):
+        model_name = "hf-internal-testing/tiny-bert-for-token-classification"
+        n_samples = 500
+
+        subprocess.run(
+            "git sparse-checkout set examples/pytorch/token-classification",
+            shell=True,
+            cwd=os.path.join(self.dir_path, "transformers"),
+        )
+
+        subprocess.run(
+            f"python examples/pytorch/token-classification/run_ner.py"
+            f" --model_name_or_path {model_name}"
+            f" --dataset_name conll2003"
+            f" --do_eval"
+            f" --output_dir {os.path.join(self.dir_path, 'tokenclassification_conll2003_transformers')}"
+            f" --max_eval_samples {n_samples}",
+            shell=True,
+            cwd=os.path.join(self.dir_path, "transformers"),
+        )
+
+        with open(
+            os.path.join(self.dir_path, "tokenclassification_conll2003_transformers", "eval_results.json"), "r"
+        ) as f:
+            transformers_results = json.load(f)
+
+        eval_dataset = load_dataset("conll2003", split=f"validation[:{n_samples}]")
+
+        pipe = pipeline(task="token-classification", model=model_name)
+
+        e = evaluator(task="token-classification")
+        evaluator_results = e.compute(
+            model_or_pipeline=pipe,
+            data=eval_dataset,
+            metric="seqeval",
+            input_column="tokens",
+            label_column="ner_tags",
+            strategy="simple",
+        )
+
+        self.assertEqual(transformers_results["eval_accuracy"], evaluator_results["overall_accuracy"])
+        self.assertEqual(transformers_results["eval_f1"], evaluator_results["overall_f1"])