import glob
from unittest import TestCase
from unittest.mock import patch

import pytest
import requests
import yaml

from evaluate.hub import push_to_hub
from tests.test_metric import DummyMetric


minimum_metadata = {
    "model-index": [
        {
            "results": [
                {
                    "task": {"type": "dummy-task"},
                    "dataset": {"type": "dataset_type", "name": "dataset_name"},
                    "metrics": [
                        {"type": "dummy_metric", "value": 1.0, "name": "Pretty Metric Name"},
                    ],
                }
            ]
        }
    ]
}

extras_metadata = {
    "model-index": [
        {
            "results": [
                {
                    "task": {"type": "dummy-task", "name": "task_name"},
                    "dataset": {
                        "type": "dataset_type",
                        "name": "dataset_name",
                        "config": "fr",
                        "split": "test",
                        "revision": "abc",
                        "args": {"a": 1, "b": 2},
                    },
                    "metrics": [
                        {
                            "type": "dummy_metric",
                            "value": 1.0,
                            "name": "Pretty Metric Name",
                            "config": "default",
                            "args": {"hello": 1, "world": 2},
                        },
                    ],
                }
            ]
        }
    ]
}


@patch("evaluate.hub.HF_HUB_ALLOWED_TASKS", ["dummy-task"])
@patch("evaluate.hub.dataset_info", lambda x: True)
@patch("evaluate.hub.model_info", lambda x: True)
@patch("evaluate.hub.metadata_update")
class TestHub(TestCase):
    @pytest.fixture(autouse=True)
    def inject_fixtures(self, caplog):
        self._caplog = caplog

    def setUp(self):
        self.metric = DummyMetric()
        self.metric.add()
        self.args = {"hello": 1, "world": 2}
        self.result = self.metric.compute()

    def test_push_metric_required_arguments(self, metadata_update):
        push_to_hub(
            model_id="username/repo",
            metric_value=self.result["accuracy"],
            metric_name="Pretty Metric Name",
            metric_type=self.metric.name,
            dataset_name="dataset_name",
            dataset_type="dataset_type",
            task_type="dummy-task",
        )

        metadata_update.assert_called_once_with(repo_id="username/repo", metadata=minimum_metadata, overwrite=False)

    def test_push_metric_missing_arguments(self, metadata_update):
        with pytest.raises(TypeError):
            push_to_hub(
                model_id="username/repo",
                metric_value=self.result["accuracy"],
                metric_name="Pretty Metric Name",
                metric_type=self.metric.name,
                dataset_name="dataset_name",
                dataset_type="dummy-task",
            )

    def test_push_metric_invalid_arguments(self, metadata_update):
        with pytest.raises(TypeError):
            push_to_hub(
                model_id="username/repo",
                metric_value=self.result["accuracy"],
                metric_name="Pretty Metric Name",
                metric_type=self.metric.name,
                dataset_name="dataset_name",
                dataset_type="dataset_type",
                task_type="dummy-task",
                random_value="incorrect",
            )

    def test_push_metric_extra_arguments(self, metadata_update):
        push_to_hub(
            model_id="username/repo",
            metric_value=self.result["accuracy"],
            metric_name="Pretty Metric Name",
            metric_type=self.metric.name,
            dataset_name="dataset_name",
            dataset_type="dataset_type",
            dataset_config="fr",
            dataset_split="test",
            dataset_revision="abc",
            dataset_args={"a": 1, "b": 2},
            task_type="dummy-task",
            task_name="task_name",
            metric_config=self.metric.config_name,
            metric_args=self.args,
        )

        metadata_update.assert_called_once_with(repo_id="username/repo", metadata=extras_metadata, overwrite=False)

    def test_push_metric_invalid_task_type(self, metadata_update):
        with pytest.raises(ValueError):
            push_to_hub(
                model_id="username/repo",
                metric_value=self.result["accuracy"],
                metric_name="Pretty Metric Name",
                metric_type=self.metric.name,
                dataset_name="dataset_name",
                dataset_type="dataset_type",
                task_type="audio-classification",
            )

    def test_push_metric_invalid_dataset_type(self, metadata_update):
        with patch("evaluate.hub.dataset_info") as mock_dataset_info:
            mock_dataset_info.side_effect = requests.HTTPError()
            push_to_hub(
                model_id="username/repo",
                metric_value=self.result["accuracy"],
                metric_name="Pretty Metric Name",
                metric_type=self.metric.name,
                dataset_name="dataset_name",
                dataset_type="dataset_type",
                task_type="dummy-task",
            )

            assert "Dataset dataset_type not found on the Hub at hf.co/datasets/dataset_type" in self._caplog.text
            metadata_update.assert_called_once_with(
                repo_id="username/repo", metadata=minimum_metadata, overwrite=False
            )

    def test_push_metric_invalid_model_id(self, metadata_update):
        with patch("evaluate.hub.model_info") as mock_model_info:
            mock_model_info.side_effect = requests.HTTPError()
            with pytest.raises(ValueError):
                push_to_hub(
                    model_id="username/bad-repo",
                    metric_value=self.result["accuracy"],
                    metric_name="Pretty Metric Name",
                    metric_type=self.metric.name,
                    dataset_name="dataset_name",
                    dataset_type="dataset_type",
                    task_type="dummy-task",
<<<<<<< HEAD
                )


@pytest.mark.parametrize(
    "tasks_dict, expected",
    [
        ({"a": {"subtasks": ["b", "c"]}}, ["a"]),
        ({"a": {}, "b": {"subtasks": ["c", "d"]}, "e": {}}, ["a", "b", "e"]),
    ],
)
def test_get_allowed_tasks(tasks_dict, expected):
    tasks = get_allowed_tasks(tasks_dict)

    assert tasks == expected


class ValidateYaml(TestCase):
    readme_filepaths = []
    for glob_path in ["measurements/*/README.md", "metrics/*/README.md", "comparisons/*/README.md"]:
        readme_filepaths.extend(glob.glob(glob_path))
    for readme_file in readme_filepaths:
        with open(readme_file) as f_yaml:
            x = yaml.safe_load_all(f_yaml)
            self.assertIsInstance(next(x), dict)
=======
                )
>>>>>>> 11eb8c10
<|MERGE_RESOLUTION|>--- conflicted
+++ resolved
@@ -170,7 +170,6 @@
                     dataset_name="dataset_name",
                     dataset_type="dataset_type",
                     task_type="dummy-task",
-<<<<<<< HEAD
                 )
 
 
@@ -194,7 +193,4 @@
     for readme_file in readme_filepaths:
         with open(readme_file) as f_yaml:
             x = yaml.safe_load_all(f_yaml)
-            self.assertIsInstance(next(x), dict)
-=======
-                )
->>>>>>> 11eb8c10
+            self.assertIsInstance(next(x), dict)