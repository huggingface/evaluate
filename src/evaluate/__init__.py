--- conflicted
+++ resolved
@@ -31,11 +31,7 @@
 from .info import ComparisonInfo, EvaluationModuleInfo, MeasurementInfo, MetricInfo
 from .inspect import inspect_evaluation_module, list_evaluation_modules
 from .loading import load
-<<<<<<< HEAD
-from .module import Comparison, EvaluationModule, Measurement, Metric
-=======
-from .module import CombinedEvaluations, EvaluationModule, combine
->>>>>>> 907a0bc5
+from .module import CombinedEvaluations, Comparison, EvaluationModule, Measurement, Metric
 from .saving import save
 from .utils import *
 from .utils import gradio, logging