--- conflicted
+++ resolved
@@ -29,13 +29,9 @@
 from .evaluator import (
     Evaluator,
     ImageClassificationEvaluator,
-<<<<<<< HEAD
+    QuestionAnsweringEvaluator,
     TextClassificationEvaluator,
     TokenClassificationEvaluator,
-=======
-    QuestionAnsweringEvaluator,
-    TextClassificationEvaluator,
->>>>>>> 6ef285cd
     evaluator,
 )
 from .hub import push_to_hub
