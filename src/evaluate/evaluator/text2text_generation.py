--- conflicted
+++ resolved
@@ -22,7 +22,6 @@
 from .base import EVALUATOR_COMPUTE_RETURN_DOCSTRING, EVALUTOR_COMPUTE_START_DOCSTRING, Evaluator
 
 
-<<<<<<< HEAD
 TASK_DOCUMENTATION_KWARGS = r"""
         input_column (`str`, defaults to `"text"`):
             the name of the column containing the input text in the dataset specified by `data`.
@@ -30,54 +29,6 @@
             the name of the column containing the labels in the dataset specified by `data`.
         generation_kwargs (`Dict`, *optional*, defaults to `None`):
             The generation kwargs are passed to the pipeline and set the text generation strategy.
-=======
-TASK_DOCUMENTATION_TEXT2TEXT = r"""
-    Examples:
-    ```python
-    >>> from evaluate import evaluator
-    >>> from datasets import load_dataset
-    >>> task_evaluator = evaluator("text2text-generation")
-    >>> data = load_dataset("cnn_dailymail", "3.0.0", split="test[:40]")
-    >>> results = task_evaluator.compute(
-    >>>     model_or_pipeline="facebook/bart-large-cnn",
-    >>>     data=data,
-    >>>     label_column="article",
-    >>>     label_column="highlights",
-    >>>     metric="rouge",
-    >>> )
-    ```
-"""
-
-TASK_DOCUMENTATION_SUMMARIZATION = r"""
-    Examples:
-    ```python
-    >>> from evaluate import evaluator
-    >>> from datasets import load_dataset
-    >>> task_evaluator = evaluator("summarization")
-    >>> data = load_dataset("cnn_dailymail", "3.0.0", split="test[:40]")
-    >>> results = task_evaluator.compute(
-    >>>     model_or_pipeline="facebook/bart-large-cnn",
-    >>>     data=data,
-    >>>     label_column="article",
-    >>>     label_column="highlights",
-    >>> )
-    ```
-"""
-
-TASK_DOCUMENTATION_TRANSLATION = r"""
-    Examples:
-    ```python
-    >>> from evaluate import evaluator
-    >>> from datasets import load_dataset
-    >>> task_evaluator = evaluator("translation")
-    >>> data = load_dataset("wmt19", "fr-de", split="validation[:40]")
-    >>> data = data.map(lambda x: {"text": x["translation"]["de"], "label": x["translation"]["fr"]})
-    >>> results = task_evaluator.compute(
-    >>>     model_or_pipeline="Helsinki-NLP/opus-mt-de-fr",
-    >>>     data=data,
-    >>> )
-    ```
->>>>>>> c22a6e61
 """
 
 
