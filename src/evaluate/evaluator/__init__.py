# Copyright 2022 The HuggingFace Datasets Authors and the TensorFlow Datasets Authors.
#
# Licensed under the Apache License, Version 2.0 (the "License");
# you may not use this file except in compliance with the License.
# You may obtain a copy of the License at
#
#     http://www.apache.org/licenses/LICENSE-2.0
#
# Unless required by applicable law or agreed to in writing, software
# distributed under the License is distributed on an "AS IS" BASIS,
# WITHOUT WARRANTIES OR CONDITIONS OF ANY KIND, either express or implied.
# See the License for the specific language governing permissions and
# limitations under the License.


try:
    from transformers.pipelines import SUPPORTED_TASKS as SUPPORTED_PIPELINE_TASKS
    from transformers.pipelines import TASK_ALIASES
    from transformers.pipelines import check_task as check_pipeline_task

    TRANSFORMERS_AVAILABLE = True
except ImportError:
    TRANSFORMERS_AVAILABLE = False

from typing import Dict, List

from .base import Evaluator
from .image_classification import ImageClassificationEvaluator
from .question_answering import QuestionAnsweringEvaluator
from .text_classification import TextClassificationEvaluator
from .token_classification import TokenClassificationEvaluator


SUPPORTED_EVALUATOR_TASKS = {
    "text-classification": {
        "implementation": TextClassificationEvaluator,
        "default_metric_name": "accuracy",
    },
    "image-classification": {
        "implementation": ImageClassificationEvaluator,
        "default_metric_name": "accuracy",
    },
<<<<<<< HEAD
    "token-classification": {
        "implementation": TokenClassificationEvaluator,
        "default_metric_name": "seqeval",
=======
    "question-answering": {
        "implementation": QuestionAnsweringEvaluator,
        "default_metric_name": "squad",
>>>>>>> 6ef285cd
    },
}


def get_supported_tasks() -> List[str]:
    """
    Returns a list of supported task strings.
    """
    return SUPPORTED_EVALUATOR_TASKS.keys()


def check_task(task: str) -> Dict:
    """
    Checks an incoming task string, to validate it's correct and returns the default Evaluator class and default metric
    name. It first performs a check to validata that the string is a valid `Pipeline` task, then it checks if it's a
    valid `Evaluator` task. `Evaluator` tasks are a substet of `Pipeline` tasks.
    Args:
        task (`str`):
            The task defining which evaluator will be returned. Currently accepted tasks are:
            - `"image-classification"`
<<<<<<< HEAD
            - `"text-classification"` (alias `"sentiment-analysis"` available)
            - `"token-classification"`
=======
            - `"question-answering"`
            - `"text-classification"` (alias `"sentiment-analysis"` available)
>>>>>>> 6ef285cd
    Returns:
        task_defaults: `dict`, contains the implementasion class of a give Evaluator and the default metric name.
    """
    if task in TASK_ALIASES:
        task = TASK_ALIASES[task]
    if not check_pipeline_task(task):
        raise KeyError(f"Unknown task {task}, available tasks are: {get_supported_tasks()}.")
    if task in SUPPORTED_EVALUATOR_TASKS.keys() and task in SUPPORTED_PIPELINE_TASKS.keys():
        return SUPPORTED_EVALUATOR_TASKS[task]
    raise KeyError(f"Unknown task {task}, available tasks are: {get_supported_tasks()}.")


def evaluator(task: str = None) -> Evaluator:
    """
    Utility factory method to build an [`Evaluator`].
    Evaluators encapsulate a task and a default metric name. They leverage `pipeline` functionalify from `transformers`
    to simplify the evaluation of multiple combinations of models, datasets and metrics for a given task.
    Args:
        task (`str`):
            The task defining which evaluator will be returned. Currently accepted tasks are:
            - `"image-classification"`: will return a [`ImageClassificationEvaluator`].
<<<<<<< HEAD
            - `"text-classification"` (alias `"sentiment-analysis"` available): will return a [`TextClassificationEvaluator`].
            - `"token-classification"`: will return a [`TokenClassificationEvaluator`].
=======
            - `"question-answering"`: will return a [`QuestionAnsweringEvaluator`].
            - `"text-classification"` (alias `"sentiment-analysis"` available): will return a [`TextClassificationEvaluator`].
>>>>>>> 6ef285cd
    Returns:
        [`Evaluator`]: An evaluator suitable for the task.
    Examples:
    ```python
    >>> from evaluate import evaluator
    >>> # Sentiment analysis evaluator
    >>> evaluator("sentiment-analysis")
    ```"""
    if not TRANSFORMERS_AVAILABLE:
        raise ImportError(
            "If you want to use the `Evaluator` you need `transformers`. Run `pip install evaluate[transformers]`."
        )
    targeted_task = check_task(task)
    evaluator_class = targeted_task["implementation"]
    default_metric_name = targeted_task["default_metric_name"]
    return evaluator_class(task=task, default_metric_name=default_metric_name)<|MERGE_RESOLUTION|>--- conflicted
+++ resolved
@@ -40,15 +40,13 @@
         "implementation": ImageClassificationEvaluator,
         "default_metric_name": "accuracy",
     },
-<<<<<<< HEAD
+    "question-answering": {
+        "implementation": QuestionAnsweringEvaluator,
+        "default_metric_name": "squad",
+    },
     "token-classification": {
         "implementation": TokenClassificationEvaluator,
         "default_metric_name": "seqeval",
-=======
-    "question-answering": {
-        "implementation": QuestionAnsweringEvaluator,
-        "default_metric_name": "squad",
->>>>>>> 6ef285cd
     },
 }
 
@@ -69,13 +67,9 @@
         task (`str`):
             The task defining which evaluator will be returned. Currently accepted tasks are:
             - `"image-classification"`
-<<<<<<< HEAD
+            - `"question-answering"`
             - `"text-classification"` (alias `"sentiment-analysis"` available)
             - `"token-classification"`
-=======
-            - `"question-answering"`
-            - `"text-classification"` (alias `"sentiment-analysis"` available)
->>>>>>> 6ef285cd
     Returns:
         task_defaults: `dict`, contains the implementasion class of a give Evaluator and the default metric name.
     """
@@ -97,13 +91,9 @@
         task (`str`):
             The task defining which evaluator will be returned. Currently accepted tasks are:
             - `"image-classification"`: will return a [`ImageClassificationEvaluator`].
-<<<<<<< HEAD
+            - `"question-answering"`: will return a [`QuestionAnsweringEvaluator`].
             - `"text-classification"` (alias `"sentiment-analysis"` available): will return a [`TextClassificationEvaluator`].
             - `"token-classification"`: will return a [`TokenClassificationEvaluator`].
-=======
-            - `"question-answering"`: will return a [`QuestionAnsweringEvaluator`].
-            - `"text-classification"` (alias `"sentiment-analysis"` available): will return a [`TextClassificationEvaluator`].
->>>>>>> 6ef285cd
     Returns:
         [`Evaluator`]: An evaluator suitable for the task.
     Examples:
