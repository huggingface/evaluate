# Copyright 2022 The HuggingFace Datasets Authors and the TensorFlow Datasets Authors.
#
# Licensed under the Apache License, Version 2.0 (the "License");
# you may not use this file except in compliance with the License.
# You may obtain a copy of the License at
#
#     http://www.apache.org/licenses/LICENSE-2.0
#
# Unless required by applicable law or agreed to in writing, software
# distributed under the License is distributed on an "AS IS" BASIS,
# WITHOUT WARRANTIES OR CONDITIONS OF ANY KIND, either express or implied.
# See the License for the specific language governing permissions and
# limitations under the License.

from abc import ABC, abstractmethod
from numbers import Number
from typing import Any, Callable, Dict, List, Optional, Tuple, Union

# Lint as: python3
from datasets import Dataset, load_dataset

from evaluate.evaluator.utils import choose_split


try:
    from scipy.stats import bootstrap

    SCIPY_AVAILABLE = True
except ImportError:
    SCIPY_AVAILABLE = False

try:
    import transformers
    from transformers import Pipeline, pipeline

    TRANSFORMERS_AVAILABLE = True
except ImportError:
    TRANSFORMERS_AVAILABLE = False

from time import perf_counter

from typing_extensions import Literal

from ..loading import load
from ..module import EvaluationModule
from ..utils.logging import get_logger
from .utils import DatasetColumn


logger = get_logger(__name__)


EVALUTOR_COMPUTE_START_DOCSTRING = r"""
    Compute the metric for a given pipeline and dataset combination.
    Args:
        model_or_pipeline (`str` or `Pipeline` or `Callable` or `PreTrainedModel` or `TFPreTrainedModel`, defaults to `None`):
            If the argument in not specified, we initialize the default pipeline for the task (in this case
            `text-classification` or its alias - `sentiment-analysis`). If the argument is of the type `str` or
            is a model instance, we use it to initialize a new `Pipeline` with the given model. Otherwise we assume the
            argument specifies a pre-initialized pipeline.
        data (`str` or `Dataset`, defaults to `None`):
            Specifies the dataset we will run evaluation on. If it is of type `str`, we treat it as the dataset
            name, and load it. Otherwise we assume it represents a pre-loaded dataset.
        split (`str`, defaults to None):
            Defines which dataset split to load. If None is passed, infers based on the `choose_split` function.
        metric (`str` or `EvaluationModule`, defaults to `None`):
            Specifies the metric we use in evaluator. If it is of type `str`, we treat it as the metric name, and
            load it. Otherwise we assume it represents a pre-loaded metric.
        tokenizer (`str` or `PreTrainedTokenizer`, *optional*, defaults to `None`):
            Argument can be used to overwrite a default tokenizer if `model_or_pipeline` represents a model for
            which we build a pipeline. If `model_or_pipeline` is `None` or a pre-initialized pipeline, we ignore
            this argument.
        strategy (`Literal["simple", "bootstrap"]`, defaults to "simple"):
            specifies the evaluation strategy. Possible values are:
            - `"simple"` - we evaluate the metric and return the scores.
            - `"bootstrap"` - on top of computing the metric scores, we calculate the confidence interval for each
            of the returned metric keys, using `scipy`'s `bootstrap` method
            https://docs.scipy.org/doc/scipy/reference/generated/scipy.stats.bootstrap.html.
        confidence_level (`float`, defaults to `0.95`):
            The `confidence_level` value passed to `bootstrap` if `"bootstrap"` strategy is chosen.
        n_resamples (`int`, defaults to `9999`):
            The `n_resamples` value passed to `bootstrap` if `"bootstrap"` strategy is chosen.
        device (`int`, defaults to `None`):
            Device ordinal for CPU/GPU support of the pipeline. Setting this to -1 will leverage CPU, a positive
            integer will run the model on the associated CUDA device ID. If`None` is provided it will be inferred and
            CUDA:0 used if available, CPU otherwise.
        random_state (`int`, *optional*, defaults to `None`):
            The `random_state` value passed to `bootstrap` if `"bootstrap"` strategy is chosen. Useful for
            debugging.
"""

EVALUATOR_COMPUTE_RETURN_DOCSTRING = r"""
    Return:
        A `Dict`. The keys represent metric keys calculated for the `metric` spefied in function arguments. For the
        `"simple"` strategy, the value is the metric score. For the `"bootstrap"` strategy, the value is a `Dict`
        containing the score, the confidence interval and the standard error calculated for each metric key.
"""


class Evaluator(ABC):
    """
    The Evaluator class is the class from which all evaluators inherit. Refer to this class for methods shared across
    different evaluators.
    Base class implementing evaluator operations.
    """

    PIPELINE_KWARGS = {}
    METRIC_KWARGS = {}

    def __init__(self, task: str, default_metric_name: str = None):
        if not TRANSFORMERS_AVAILABLE:
            raise ImportError(
                "If you want to use the `Evaluator` you need `transformers`. Run `pip install evaluate[evaluator]`."
            )
        if not SCIPY_AVAILABLE:
            raise ImportError(
                "If you want to use the `Evaluator` you need `scipy>=1.7.1`. Run `pip install evaluate[evaluator]`."
            )
        self.task = task
        self.default_metric_name = default_metric_name

    @staticmethod
    def _compute_confidence_interval(
        metric,
        metric_inputs,
        metric_keys: List[str],
        confidence_level: float = 0.95,
        n_resamples: int = 9999,
        random_state: Optional[int] = None,
    ) -> Dict[str, Any]:
        """
        A utility function enabling the confidence interval calculation for metrics computed
        by the evaluator based on `scipy`'s `bootstrap` method.
        """

        # bootstrap only works with functions that use args and no kwargs
        def build_args_metric(metric, key, **kwargs):
            def args_metric(*args):
                return metric.compute(**{k: v for k, v in zip(kwargs.keys(), args)})[key]

            return args_metric

        bootstrap_dict = {}
        for key in metric_keys:
            bs = bootstrap(
                data=list(metric_inputs.values()),
                statistic=build_args_metric(metric, key, **metric_inputs),
                paired=True,
                vectorized=False,
                confidence_level=confidence_level,
                n_resamples=n_resamples,
                random_state=random_state,
            )
            bootstrap_dict[key] = {
                "confidence_interval": (bs.confidence_interval.low, bs.confidence_interval.high),
                "standard_error": bs.standard_error,
            }
        return bootstrap_dict

    @staticmethod
    def _compute_time_perf(start_time: float, end_time: float, num_samples: int) -> Dict[str, Any]:
        """
        A utility function computing time performance metrics:
            - `total_time_in_seconds` - pipeline inference runtime for the evaluation data in seconds,
            - `samples_per_second` - pipeline throughput in the number of samples per second.
            - `latency_in_seconds` - pipeline inference runtime for the evaluation data in seconds per sample,

        """
        latency = end_time - start_time
        throughput = num_samples / latency
        latency_sample = 1.0 / throughput

        return {
            "total_time_in_seconds": latency,
            "samples_per_second": throughput,
            "latency_in_seconds": latency_sample,
        }

    @staticmethod
    def _infer_device() -> int:
        """Helper function to check if GPU or CPU is available for inference."""
        # try infer with torch first
        try:
            import torch

            if torch.cuda.is_available():
                device = 0  # first GPU
            else:
                device = -1  # CPU
        except ImportError:
            # if not available try TF
            try:
                import tensorflow as tf

                if len(tf.config.list_physical_devices("GPU")) > 0:
                    device = 0  # first GPU
                else:
                    device = -1  # CPU
            except ImportError:
                device = -1

        if device == -1:
            logger.info("No GPU found. The default device for pipeline inference is set to CPU.")
        else:
            logger.info("GPU found. The default device for pipeline inference is set to GPU (CUDA:0).")

        return device

    @abstractmethod
    def predictions_processor(self, *args, **kwargs):
        """
        A core method of the `Evaluator` class, which processes the pipeline outputs for compatibility with the metric.
        """
        raise NotImplementedError()

    def compute(
        self,
        model_or_pipeline: Union[
            str, "Pipeline", Callable, "PreTrainedModel", "TFPreTrainedModel"  # noqa: F821
        ] = None,
        data: Union[str, Dataset] = None,
        split: Optional[str] = None,
        metric: Union[str, EvaluationModule] = None,
        tokenizer: Optional[Union[str, "PreTrainedTokenizer"]] = None,  # noqa: F821
        feature_extractor: Optional[Union[str, "FeatureExtractionMixin"]] = None,  # noqa: F821
        strategy: Literal["simple", "bootstrap"] = "simple",
        confidence_level: float = 0.95,
        n_resamples: int = 9999,
        device: int = None,
        random_state: Optional[int] = None,
        input_column: str = "text",
        label_column: str = "label",
        label_mapping: Optional[Dict[str, Number]] = None,
    ) -> Tuple[Dict[str, float], Any]:

        result = {}

        self.check_for_mismatch_in_device_setup(device, model_or_pipeline)

        # Prepare inputs
        data = self.load_data(data=data, split=split)
        metric_inputs, pipe_inputs = self.prepare_data(data=data, input_column=input_column, label_column=label_column)
        pipe = self.prepare_pipeline(
            model_or_pipeline=model_or_pipeline,
            tokenizer=tokenizer,
            feature_extractor=feature_extractor,
            device=device,
        )
        metric = self.prepare_metric(metric)

        # Compute predictions
        predictions, perf_results = self.call_pipeline(pipe, pipe_inputs)
        predictions = self.predictions_processor(predictions, label_mapping)

        metric_inputs.update(predictions)

        # Compute metrics from references and predictions
        metric_results = self.compute_metric(
            metric=metric,
            metric_inputs=metric_inputs,
            strategy=strategy,
            confidence_level=confidence_level,
            n_resamples=n_resamples,
            random_state=random_state,
        )

        result.update(metric_results)
        result.update(perf_results)

        return result

<<<<<<< HEAD
=======
    @staticmethod
    def check_for_mismatch_in_device_setup(device, model_or_pipeline):
        if device is not None and device != -1 and isinstance(model_or_pipeline, Pipeline):
            if model_or_pipeline.device.type == "cpu":
                raise ValueError(
                    "The value of the `device` kwarg passed to `compute` suggests that this pipe should be run on an "
                    "accelerator, but the pipe was instantiated on CPU. Pass `device` to the pipeline during "
                    "initialization to use an accelerator, or pass `device=None` to `compute`. "
                )
            elif device != model_or_pipeline.device.index:
                raise ValueError(
                    f"This pipeline was instantiated on device {model_or_pipeline.device.index} but device={device} was passed to `compute`."
                )

>>>>>>> c447fc8e
    def check_required_columns(self, data: Union[str, Dataset], columns_names: Dict[str, str]):
        """
        Ensure the columns required for the evaluation are present in the dataset.

        Args:
            data (`str` or `Dataset`):
                Specifies the dataset we will run evaluation on.
            columns_names (`List[str]`):
            List of column names to check in the dataset. The keys are the arguments to the compute() method,
            while the values are the column names to check.
        """
        for input_name, column_name in columns_names.items():
            if column_name not in data.column_names:
                raise ValueError(
                    f"Invalid `{input_name}` {column_name} specified. The dataset contains the following columns: {data.column_names}."
                )

    @staticmethod
    def get_dataset_split(data, split):
        """
        Infers which split to use if None is given.

        Args:
             data (`str`): Name of dataset
             split (`str`, defaults to None): Split to use
        Returns:
            `split`: `str` containing which split to use
        """
        if split is None:
            split = choose_split(data)
            logger.warning(f"Dataset split not defined! Automatically evaluating with split: {split.upper()}")
        return split

<<<<<<< HEAD
    def load_data(self, data: Union[str, Dataset], split: str = None):
        """
        Load dataset with given split.
        Args:
            data (`Dataset` or `str`, defaults to None): Specifies the dataset we will run evaluation on. If it is of
            type `str`, we treat it as the dataset name, and load it. Otherwise we assume it represents a pre-loaded dataset.
=======
    def load_data(self, data: Union[str, Dataset], subset: str = None, split: str = None):
        """
        Load dataset with given subset and split.
        Args:
            data (`Dataset` or `str`, defaults to None): Specifies the dataset we will run evaluation on. If it is of
            type `str`, we treat it as the dataset name, and load it. Otherwise we assume it represents a pre-loaded dataset.
            subset (`str`, defaults to None): Specifies dataset subset to be passed to `name` in `load_dataset`. To be
                used with datasets with several configurations (e.g. glue/sst2).
>>>>>>> c447fc8e
            split (`str`, defaults to None):
                User-defined dataset split by name (e.g. train, validation, test). Supports slice-split (test[:n]).
                If not defined and data is a `str` type, will automatically select the best one via `choose_split()`.
        Returns:
            data (`Dataset`): Loaded dataset which will be used for evaluation.
        """
        if isinstance(data, str):
            split = self.get_dataset_split(data, split)
<<<<<<< HEAD
            data = load_dataset(data, split=split)
            return data
        elif isinstance(data, Dataset):
            if split is not None:
                logger.warning("`data` is a preloaded Dataset! Ignoring `split`.")
=======
            data = load_dataset(data, name=subset, split=split)
            return data
        elif isinstance(data, Dataset):
            if split is not None or subset is not None:
                logger.warning("`data` is a preloaded Dataset! Ignoring `subset` and `split`.")
>>>>>>> c447fc8e
            return data
        else:
            raise ValueError(
                "Please specify a valid `data` object - either a `str` with a name or a `Dataset` object."
            )

    def prepare_data(self, data: Dataset, input_column: str, label_column: str):
        """
        Prepare data.

        Args:
            data (`Dataset`): Specifies the dataset we will run evaluation on.
            input_column (`str`, defaults to `"text"`):
                the name of the column containing the text feature in the dataset specified by `data`.
            label_column (`str`, defaults to `"label"`):
                the name of the column containing the labels in the dataset specified by `data`.
        Returns:
            `dict`:  metric inputs.
            `list`:  pipeline inputs.
        """

        self.check_required_columns(data, {"input_column": input_column, "label_column": label_column})

        return {"references": data[label_column]}, DatasetColumn(data, input_column)

    def prepare_pipeline(
        self,
        model_or_pipeline: Union[str, "Pipeline", Callable, "PreTrainedModel", "TFPreTrainedModel"],  # noqa: F821
        tokenizer: Union["PreTrainedTokenizerBase", "FeatureExtractionMixin"] = None,  # noqa: F821
        feature_extractor: Union["PreTrainedTokenizerBase", "FeatureExtractionMixin"] = None,  # noqa: F821
        device: int = None,
    ):
        """
        Prepare pipeline.

        Args:
            model_or_pipeline (`str` or `Pipeline` or `Callable` or `PreTrainedModel` or `TFPreTrainedModel`,
            defaults to `None`):
                If the argument in not specified, we initialize the default pipeline for the task. If the argument is of the type `str` or
                is a model instance, we use it to initialize a new `Pipeline` with the given model. Otherwise we assume the
                argument specifies a pre-initialized pipeline.
            preprocessor (`PreTrainedTokenizerBase` or `FeatureExtractionMixin`, *optional*, defaults to `None`):
                Argument can be used to overwrite a default preprocessor if `model_or_pipeline` represents a model for
                which we build a pipeline. If `model_or_pipeline` is `None` or a pre-initialized pipeline, we ignore
                this argument.
        Returns:
            The initialized pipeline.
        """

        if device is None:
            device = self._infer_device()

        if (
            isinstance(model_or_pipeline, str)
            or isinstance(model_or_pipeline, transformers.PreTrainedModel)
            or isinstance(model_or_pipeline, transformers.TFPreTrainedModel)
        ):
            pipe = pipeline(
                self.task,
                model=model_or_pipeline,
                tokenizer=tokenizer,
                feature_extractor=feature_extractor,
                device=device,
            )
        else:
            if model_or_pipeline is None:
                pipe = pipeline(self.task, device=device)
            else:
                pipe = model_or_pipeline
            if tokenizer is not None and feature_extractor is not None:
                logger.warning("Ignoring the value of the preprocessor argument (`tokenizer` or `feature_extractor`).")
        if pipe.task != self.task:
            raise ValueError(
                f"Incompatible `model_or_pipeline`. Please specify `model_or_pipeline` compatible with the `{self.task}` task."
            )
        return pipe

    def prepare_metric(self, metric: Union[str, EvaluationModule]):
        """
        Prepare metric.

        Args:
            metric (`str` or `EvaluationModule`, defaults to `None`):
                Specifies the metric we use in evaluator. If it is of type `str`, we treat it as the metric name, and
                load it. Otherwise we assume it represents a pre-loaded metric.

        Returns:
            The loaded metric.
        """
        # Prepare metric.
        if metric is None:
            if self.default_metric_name is None:
                raise ValueError(
                    "`Evaluator` doesn't specify a default metric. Please specify a valid `metric` argument."
                )
            metric = load(self.default_metric_name)
        elif isinstance(metric, str):
            metric = load(metric)

        return metric

    def call_pipeline(self, pipe, *args, **kwargs):
        start_time = perf_counter()
        pipe_output = pipe(*args, **kwargs, **self.PIPELINE_KWARGS)
        end_time = perf_counter()
        return pipe_output, self._compute_time_perf(start_time, end_time, len(pipe_output))

    def compute_metric(
        self,
        metric: EvaluationModule,
        metric_inputs: Dict,
        strategy: Literal["simple", "bootstrap"] = "simple",
        confidence_level: float = 0.95,
        n_resamples: int = 9999,
        random_state: Optional[int] = None,
    ):
        """Compute and return metrics."""
        result = metric.compute(**metric_inputs, **self.METRIC_KWARGS)

        if strategy == "bootstrap":
            metric_keys = result.keys()
            bootstrap_dict = self._compute_confidence_interval(
                metric,
                metric_inputs,
                metric_keys,
                confidence_level,
                n_resamples,
                random_state,
            )
            for key in metric_keys:
                bootstrap_dict[key]["score"] = result[key]

            return bootstrap_dict

        return result<|MERGE_RESOLUTION|>--- conflicted
+++ resolved
@@ -269,8 +269,6 @@
 
         return result
 
-<<<<<<< HEAD
-=======
     @staticmethod
     def check_for_mismatch_in_device_setup(device, model_or_pipeline):
         if device is not None and device != -1 and isinstance(model_or_pipeline, Pipeline):
@@ -285,7 +283,6 @@
                     f"This pipeline was instantiated on device {model_or_pipeline.device.index} but device={device} was passed to `compute`."
                 )
 
->>>>>>> c447fc8e
     def check_required_columns(self, data: Union[str, Dataset], columns_names: Dict[str, str]):
         """
         Ensure the columns required for the evaluation are present in the dataset.
@@ -319,14 +316,6 @@
             logger.warning(f"Dataset split not defined! Automatically evaluating with split: {split.upper()}")
         return split
 
-<<<<<<< HEAD
-    def load_data(self, data: Union[str, Dataset], split: str = None):
-        """
-        Load dataset with given split.
-        Args:
-            data (`Dataset` or `str`, defaults to None): Specifies the dataset we will run evaluation on. If it is of
-            type `str`, we treat it as the dataset name, and load it. Otherwise we assume it represents a pre-loaded dataset.
-=======
     def load_data(self, data: Union[str, Dataset], subset: str = None, split: str = None):
         """
         Load dataset with given subset and split.
@@ -335,7 +324,6 @@
             type `str`, we treat it as the dataset name, and load it. Otherwise we assume it represents a pre-loaded dataset.
             subset (`str`, defaults to None): Specifies dataset subset to be passed to `name` in `load_dataset`. To be
                 used with datasets with several configurations (e.g. glue/sst2).
->>>>>>> c447fc8e
             split (`str`, defaults to None):
                 User-defined dataset split by name (e.g. train, validation, test). Supports slice-split (test[:n]).
                 If not defined and data is a `str` type, will automatically select the best one via `choose_split()`.
@@ -344,19 +332,11 @@
         """
         if isinstance(data, str):
             split = self.get_dataset_split(data, split)
-<<<<<<< HEAD
-            data = load_dataset(data, split=split)
-            return data
-        elif isinstance(data, Dataset):
-            if split is not None:
-                logger.warning("`data` is a preloaded Dataset! Ignoring `split`.")
-=======
             data = load_dataset(data, name=subset, split=split)
             return data
         elif isinstance(data, Dataset):
             if split is not None or subset is not None:
                 logger.warning("`data` is a preloaded Dataset! Ignoring `subset` and `split`.")
->>>>>>> c447fc8e
             return data
         else:
             raise ValueError(
