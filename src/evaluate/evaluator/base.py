--- conflicted
+++ resolved
@@ -25,11 +25,8 @@
 # Lint as: python3
 from datasets import Dataset, load_dataset
 
-<<<<<<< HEAD
 from evaluate.utils import canary
-=======
 from evaluate.evaluator.utils import choose_split
->>>>>>> 2dfe5d9e
 
 
 try:
@@ -313,16 +310,14 @@
 
         return result
 
-<<<<<<< HEAD
     @staticmethod
     def write_to_cache(cache_file_name, result):
         logger.warning(f"Caching computed result to {cache_file_name}")
         results_to_table = pa.Table.from_pydict({k: [v] for (k, v) in result.items()})
         pa.parquet.write_table(results_to_table, cache_file_name)
 
-    def prepare_data(self, data: Union[str, Dataset], input_column: str, label_column: str):
-=======
-    def check_required_columns(self, data: Union[str, Dataset], columns_names: Dict[str, str]):
+    @staticmethod
+    def check_required_columns(data: Union[str, Dataset], columns_names: Dict[str, str]):
         """
         Ensure the columns required for the evaluation are present in the dataset.
 
@@ -381,7 +376,6 @@
             )
 
     def prepare_data(self, data: Dataset, input_column: str, label_column: str):
->>>>>>> 2dfe5d9e
         """
         Prepare data.
 
