# Copyright 2022 The HuggingFace Datasets Authors and the TensorFlow Datasets Authors.
#
# Licensed under the Apache License, Version 2.0 (the "License");
# you may not use this file except in compliance with the License.
# You may obtain a copy of the License at
#
#     http://www.apache.org/licenses/LICENSE-2.0
#
# Unless required by applicable law or agreed to in writing, software
# distributed under the License is distributed on an "AS IS" BASIS,
# WITHOUT WARRANTIES OR CONDITIONS OF ANY KIND, either express or implied.
# See the License for the specific language governing permissions and
# limitations under the License.

from abc import ABC, abstractmethod
from numbers import Number
from typing import Any, Callable, Dict, List, Optional, Tuple, Union

# Lint as: python3
from datasets import Dataset, load_dataset

from evaluate.evaluator.utils import choose_split


try:
    from scipy.stats import bootstrap

    SCIPY_AVAILABLE = True
except ImportError:
    SCIPY_AVAILABLE = False

try:
    import transformers
    from transformers import pipeline

    TRANSFORMERS_AVAILABLE = True
except ImportError:
    TRANSFORMERS_AVAILABLE = False

from time import perf_counter

from typing_extensions import Literal

from ..loading import load
from ..module import EvaluationModule
from ..utils.logging import get_logger
from .utils import DatasetColumn


logger = get_logger(__name__)


EVALUTOR_COMPUTE_START_DOCSTRING = r"""
    Compute the metric for a given pipeline and dataset combination.
    Args:
        model_or_pipeline (`str` or `Pipeline` or `Callable` or `PreTrainedModel` or `TFPreTrainedModel`, defaults to `None`):
            If the argument in not specified, we initialize the default pipeline for the task (in this case
            `text-classification` or its alias - `sentiment-analysis`). If the argument is of the type `str` or
            is a model instance, we use it to initialize a new `Pipeline` with the given model. Otherwise we assume the
            argument specifies a pre-initialized pipeline.
        data (`str` or `Dataset`, defaults to `None`):
            Specifies the dataset we will run evaluation on. If it is of type `str`, we treat it as the dataset
            name, and load it. Otherwise we assume it represents a pre-loaded dataset.
        metric (`str` or `EvaluationModule`, defaults to `None`):
            Specifies the metric we use in evaluator. If it is of type `str`, we treat it as the metric name, and
            load it. Otherwise we assume it represents a pre-loaded metric.
        tokenizer (`str` or `PreTrainedTokenizer`, *optional*, defaults to `None`):
            Argument can be used to overwrite a default tokenizer if `model_or_pipeline` represents a model for
            which we build a pipeline. If `model_or_pipeline` is `None` or a pre-initialized pipeline, we ignore
            this argument.
        strategy (`Literal["simple", "bootstrap"]`, defaults to "simple"):
            specifies the evaluation strategy. Possible values are:
            - `"simple"` - we evaluate the metric and return the scores.
            - `"bootstrap"` - on top of computing the metric scores, we calculate the confidence interval for each
            of the returned metric keys, using `scipy`'s `bootstrap` method
            https://docs.scipy.org/doc/scipy/reference/generated/scipy.stats.bootstrap.html.
        confidence_level (`float`, defaults to `0.95`):
            The `confidence_level` value passed to `bootstrap` if `"bootstrap"` strategy is chosen.
        n_resamples (`int`, defaults to `9999`):
            The `n_resamples` value passed to `bootstrap` if `"bootstrap"` strategy is chosen.
        device (`int`, defaults to `None`):
            Device ordinal for CPU/GPU support of the pipeline. Setting this to -1 will leverage CPU, a positive
            integer will run the model on the associated CUDA device ID. If`None` is provided it will be inferred and
            CUDA:0 used if available, CPU otherwise.
        random_state (`int`, *optional*, defaults to `None`):
            The `random_state` value passed to `bootstrap` if `"bootstrap"` strategy is chosen. Useful for
            debugging.
"""

EVALUATOR_COMPUTE_RETURN_DOCSTRING = r"""
    Return:
        A `Dict`. The keys represent metric keys calculated for the `metric` spefied in function arguments. For the
        `"simple"` strategy, the value is the metric score. For the `"bootstrap"` strategy, the value is a `Dict`
        containing the score, the confidence interval and the standard error calculated for each metric key.
"""


class Evaluator(ABC):
    """
    The Evaluator class is the class from which all evaluators inherit. Refer to this class for methods shared across
    different evaluators.
    Base class implementing evaluator operations.
    """

    PIPELINE_KWARGS = {}
    METRIC_KWARGS = {}

    def __init__(self, task: str, default_metric_name: str = None):
        if not TRANSFORMERS_AVAILABLE:
            raise ImportError(
                "If you want to use the `Evaluator` you need `transformers`. Run `pip install evaluate[evaluator]`."
            )
        if not SCIPY_AVAILABLE:
            raise ImportError(
                "If you want to use the `Evaluator` you need `scipy>=1.7.1`. Run `pip install evaluate[evaluator]`."
            )
        self.task = task
        self.default_metric_name = default_metric_name

    @staticmethod
    def _compute_confidence_interval(
        metric,
        metric_inputs,
        metric_keys: List[str],
        confidence_level: float = 0.95,
        n_resamples: int = 9999,
        random_state: Optional[int] = None,
    ) -> Dict[str, Any]:
        """
        A utility function enabling the confidence interval calculation for metrics computed
        by the evaluator based on `scipy`'s `bootstrap` method.
        """

        # bootstrap only works with functions that use args and no kwargs
        def build_args_metric(metric, key, **kwargs):
            def args_metric(*args):
                return metric.compute(**{k: v for k, v in zip(kwargs.keys(), args)})[key]

            return args_metric

        bootstrap_dict = {}
        for key in metric_keys:
            bs = bootstrap(
                data=list(metric_inputs.values()),
                statistic=build_args_metric(metric, key, **metric_inputs),
                paired=True,
                vectorized=False,
                confidence_level=confidence_level,
                n_resamples=n_resamples,
                random_state=random_state,
            )
            bootstrap_dict[key] = {
                "confidence_interval": (bs.confidence_interval.low, bs.confidence_interval.high),
                "standard_error": bs.standard_error,
            }
        return bootstrap_dict

    @staticmethod
    def _compute_time_perf(start_time: float, end_time: float, num_samples: int) -> Dict[str, Any]:
        """
        A utility function computing time performance metrics:
            - `total_time_in_seconds` - pipeline inference runtime for the evaluation data in seconds,
            - `samples_per_second` - pipeline throughput in the number of samples per second.
            - `latency_in_seconds` - pipeline inference runtime for the evaluation data in seconds per sample,

        """
        latency = end_time - start_time
        throughput = num_samples / latency
        latency_sample = 1.0 / throughput

        return {
            "total_time_in_seconds": latency,
            "samples_per_second": throughput,
            "latency_in_seconds": latency_sample,
        }

    @staticmethod
    def _infer_device() -> int:
        """Helper function to check if GPU or CPU is available for inference."""
        # try infer with torch first
        try:
            import torch

            if torch.cuda.is_available():
                device = 0  # first GPU
            else:
                device = -1  # CPU
        except ImportError:
            # if not available try TF
            try:
                import tensorflow as tf

                if len(tf.config.list_physical_devices("GPU")) > 0:
                    device = 0  # first GPU
                else:
                    device = -1  # CPU
            except ImportError:
                device = -1

        if device == -1:
            logger.info("No GPU found. The default device for pipeline inference is set to CPU.")
        else:
            logger.info("GPU found. The default device for pipeline inference is set to GPU (CUDA:0).")

        return device

    @abstractmethod
    def predictions_processor(self, *args, **kwargs):
        """
        A core method of the `Evaluator` class, which processes the pipeline outputs for compatibility with the metric.
        """
        raise NotImplementedError()

    def compute(
        self,
        model_or_pipeline: Union[
            str, "Pipeline", Callable, "PreTrainedModel", "TFPreTrainedModel"  # noqa: F821
        ] = None,
        data: Union[str, Dataset] = None,
        data_split: Optional[str] = None,
        metric: Union[str, EvaluationModule] = None,
        tokenizer: Optional[Union[str, "PreTrainedTokenizer"]] = None,  # noqa: F821
        feature_extractor: Optional[Union[str, "FeatureExtractionMixin"]] = None,  # noqa: F821
        strategy: Literal["simple", "bootstrap"] = "simple",
        confidence_level: float = 0.95,
        n_resamples: int = 9999,
        device: int = None,
        random_state: Optional[int] = None,
        input_column: str = "text",
        label_column: str = "label",
        label_mapping: Optional[Dict[str, Number]] = None,
    ) -> Tuple[Dict[str, float], Any]:

        result = {}

        # Prepare inputs
        data = self.load_data(data=data, data_split=data_split)
        metric_inputs, pipe_inputs = self.prepare_data(data=data, input_column=input_column, label_column=label_column)
        pipe = self.prepare_pipeline(
            model_or_pipeline=model_or_pipeline,
            tokenizer=tokenizer,
            feature_extractor=feature_extractor,
            device=device,
        )
        metric = self.prepare_metric(metric)

        # Compute predictions
        predictions, perf_results = self.call_pipeline(pipe, pipe_inputs)
        predictions = self.predictions_processor(predictions, label_mapping)

        metric_inputs.update(predictions)

        # Compute metrics from references and predictions
        metric_results = self.compute_metric(
            metric=metric,
            metric_inputs=metric_inputs,
            strategy=strategy,
            confidence_level=confidence_level,
            n_resamples=n_resamples,
            random_state=random_state,
        )

        result.update(metric_results)
        result.update(perf_results)

        return result

<<<<<<< HEAD
    @staticmethod
    def get_dataset_split(data, data_split):
        if data_split is None:
            data_split = choose_split(data)
            logger.warning(f"Dataset split not defined! Automatically evaluating with split: {data_split.upper()}")
        return data_split

    def load_data(self, data: Union[str, Dataset], data_split: str = None):
        """
        Load dataset with given split.
        Args:
            data (`Dataset` or `str`, defaults to None): Specifies the dataset we will run evaluation on. If it is of
            type `str`, we treat it as the dataset name, and load it. Otherwise we assume it represents a pre-loaded dataset.
            data_split (`str`, defaults to None):
                User-defined dataset split by name (e.g. train, validation, test). Supports slice-split (test[:n]).
                If not defined and data is a `str` type, will automatically select the best one via `choose_split()`.
        Returns:

        """
        if isinstance(data, str):
            data_split = self.get_dataset_split(data, data_split)
            data = load_dataset(data, split=data_split)
        if data is None:
            raise ValueError(
                "Please specify a valid `data` object - either a `str` with a name or a `Dataset` object."
            )
        return data

    def prepare_data(self, data: Dataset, input_column: str, label_column: str):
=======
    def check_required_columns(self, data: Union[str, Dataset], columns_names: Dict[str, str]):
        """
        Ensure the columns required for the evaluation are present in the dataset.

        Args:
            data (`str` or `Dataset`):
                Specifies the dataset we will run evaluation on.
            columns_names (`List[str]`):
            List of column names to check in the dataset. The keys are the arguments to the compute() method,
            while the values are the column names to check.
        """
        for input_name, column_name in columns_names.items():
            if column_name not in data.column_names:
                raise ValueError(
                    f"Invalid `{input_name}` {column_name} specified. The dataset contains the following columns: {data.column_names}."
                )

    def prepare_data(self, data: Union[str, Dataset], input_column: str, label_column: str):
>>>>>>> cf7f9820
        """
        Prepare data.

        Args:
            data (`Dataset`): Specifies the dataset we will run evaluation on.
            input_column (`str`, defaults to `"text"`):
                the name of the column containing the text feature in the dataset specified by `data`.
            label_column (`str`, defaults to `"label"`):
                the name of the column containing the labels in the dataset specified by `data`.
        Returns:
            `dict`:  metric inputs.
            `list`:  pipeline inputs.
        """

        if data is None:
            raise ValueError(
                "Please specify a valid `data` object - either a `str` with a name or a `Dataset` object."
            )
<<<<<<< HEAD
        if input_column not in data.column_names:
            raise ValueError(
                f"Invalid `input_column` {input_column} specified. The dataset contains the following columns: {data.column_names}."
            )
        if label_column not in data.column_names:
            raise ValueError(
                f"Invalid `label_column` {label_column} specified. The dataset contains the following columns: {data.column_names}."
            )
=======
        data = load_dataset(data) if isinstance(data, str) else data

        self.check_required_columns(data, {"input_column": input_column, "label_column": label_column})

>>>>>>> cf7f9820
        return {"references": data[label_column]}, DatasetColumn(data, input_column)

    def prepare_pipeline(
        self,
        model_or_pipeline: Union[str, "Pipeline", Callable, "PreTrainedModel", "TFPreTrainedModel"],  # noqa: F821
        tokenizer: Union["PreTrainedTokenizerBase", "FeatureExtractionMixin"] = None,  # noqa: F821
        feature_extractor: Union["PreTrainedTokenizerBase", "FeatureExtractionMixin"] = None,  # noqa: F821
        device: int = None,
    ):
        """
        Prepare pipeline.

        Args:
            model_or_pipeline (`str` or `Pipeline` or `Callable` or `PreTrainedModel` or `TFPreTrainedModel`,
            defaults to `None`):
                If the argument in not specified, we initialize the default pipeline for the task. If the argument is of the type `str` or
                is a model instance, we use it to initialize a new `Pipeline` with the given model. Otherwise we assume the
                argument specifies a pre-initialized pipeline.
            preprocessor (`PreTrainedTokenizerBase` or `FeatureExtractionMixin`, *optional*, defaults to `None`):
                Argument can be used to overwrite a default preprocessor if `model_or_pipeline` represents a model for
                which we build a pipeline. If `model_or_pipeline` is `None` or a pre-initialized pipeline, we ignore
                this argument.
        Returns:
            The initialized pipeline.
        """

        if device is None:
            device = self._infer_device()

        if (
            isinstance(model_or_pipeline, str)
            or isinstance(model_or_pipeline, transformers.PreTrainedModel)
            or isinstance(model_or_pipeline, transformers.TFPreTrainedModel)
        ):
            pipe = pipeline(
                self.task,
                model=model_or_pipeline,
                tokenizer=tokenizer,
                feature_extractor=feature_extractor,
                device=device,
            )
        else:
            if model_or_pipeline is None:
                pipe = pipeline(self.task, device=device)
            else:
                pipe = model_or_pipeline
            if tokenizer is not None and feature_extractor is not None:
                logger.warning("Ignoring the value of the preprocessor argument (`tokenizer` or `feature_extractor`).")
        if pipe.task != self.task:
            raise ValueError(
                f"Incompatible `model_or_pipeline`. Please specify `model_or_pipeline` compatible with the `{self.task}` task."
            )
        return pipe

    def prepare_metric(self, metric: Union[str, EvaluationModule]):
        """
        Prepare metric.

        Args:
            metric (`str` or `EvaluationModule`, defaults to `None`):
                Specifies the metric we use in evaluator. If it is of type `str`, we treat it as the metric name, and
                load it. Otherwise we assume it represents a pre-loaded metric.

        Returns:
            The loaded metric.
        """
        # Prepare metric.
        if metric is None:
            if self.default_metric_name is None:
                raise ValueError(
                    "`Evaluator` doesn't specify a default metric. Please specify a valid `metric` argument."
                )
            metric = load(self.default_metric_name)
        elif isinstance(metric, str):
            metric = load(metric)

        return metric

    def call_pipeline(self, pipe, *args, **kwargs):
        start_time = perf_counter()
        pipe_output = pipe(*args, **kwargs, **self.PIPELINE_KWARGS)
        end_time = perf_counter()
        return pipe_output, self._compute_time_perf(start_time, end_time, len(pipe_output))

    def compute_metric(
        self,
        metric: EvaluationModule,
        metric_inputs: Dict,
        strategy: Literal["simple", "bootstrap"] = "simple",
        confidence_level: float = 0.95,
        n_resamples: int = 9999,
        random_state: Optional[int] = None,
    ):
        """Compute and return metrics."""
        result = metric.compute(**metric_inputs, **self.METRIC_KWARGS)

        if strategy == "bootstrap":
            metric_keys = result.keys()
            bootstrap_dict = self._compute_confidence_interval(
                metric,
                metric_inputs,
                metric_keys,
                confidence_level,
                n_resamples,
                random_state,
            )
            for key in metric_keys:
                bootstrap_dict[key]["score"] = result[key]

            return bootstrap_dict

        return result<|MERGE_RESOLUTION|>--- conflicted
+++ resolved
@@ -265,7 +265,23 @@
 
         return result
 
-<<<<<<< HEAD
+    def check_required_columns(self, data: Union[str, Dataset], columns_names: Dict[str, str]):
+        """
+        Ensure the columns required for the evaluation are present in the dataset.
+
+        Args:
+            data (`str` or `Dataset`):
+                Specifies the dataset we will run evaluation on.
+            columns_names (`List[str]`):
+            List of column names to check in the dataset. The keys are the arguments to the compute() method,
+            while the values are the column names to check.
+        """
+        for input_name, column_name in columns_names.items():
+            if column_name not in data.column_names:
+                raise ValueError(
+                    f"Invalid `{input_name}` {column_name} specified. The dataset contains the following columns: {data.column_names}."
+                )
+
     @staticmethod
     def get_dataset_split(data, data_split):
         if data_split is None:
@@ -295,26 +311,6 @@
         return data
 
     def prepare_data(self, data: Dataset, input_column: str, label_column: str):
-=======
-    def check_required_columns(self, data: Union[str, Dataset], columns_names: Dict[str, str]):
-        """
-        Ensure the columns required for the evaluation are present in the dataset.
-
-        Args:
-            data (`str` or `Dataset`):
-                Specifies the dataset we will run evaluation on.
-            columns_names (`List[str]`):
-            List of column names to check in the dataset. The keys are the arguments to the compute() method,
-            while the values are the column names to check.
-        """
-        for input_name, column_name in columns_names.items():
-            if column_name not in data.column_names:
-                raise ValueError(
-                    f"Invalid `{input_name}` {column_name} specified. The dataset contains the following columns: {data.column_names}."
-                )
-
-    def prepare_data(self, data: Union[str, Dataset], input_column: str, label_column: str):
->>>>>>> cf7f9820
         """
         Prepare data.
 
@@ -329,25 +325,8 @@
             `list`:  pipeline inputs.
         """
 
-        if data is None:
-            raise ValueError(
-                "Please specify a valid `data` object - either a `str` with a name or a `Dataset` object."
-            )
-<<<<<<< HEAD
-        if input_column not in data.column_names:
-            raise ValueError(
-                f"Invalid `input_column` {input_column} specified. The dataset contains the following columns: {data.column_names}."
-            )
-        if label_column not in data.column_names:
-            raise ValueError(
-                f"Invalid `label_column` {label_column} specified. The dataset contains the following columns: {data.column_names}."
-            )
-=======
-        data = load_dataset(data) if isinstance(data, str) else data
-
         self.check_required_columns(data, {"input_column": input_column, "label_column": label_column})
 
->>>>>>> cf7f9820
         return {"references": data[label_column]}, DatasetColumn(data, input_column)
 
     def prepare_pipeline(
