--- conflicted
+++ resolved
@@ -215,12 +215,8 @@
             str, "Pipeline", Callable, "PreTrainedModel", "TFPreTrainedModel"  # noqa: F821
         ] = None,
         data: Union[str, Dataset] = None,
-<<<<<<< HEAD
         data_split: str = None,
-        metric: Union[str, "EvaluationModule"] = None,  # noqa: F821
-=======
         metric: Union[str, EvaluationModule] = None,
->>>>>>> cf7f9820
         tokenizer: Optional[Union[str, "PreTrainedTokenizer"]] = None,  # noqa: F821
         strategy: Literal["simple", "bootstrap"] = "simple",
         confidence_level: float = 0.95,
