--- conflicted
+++ resolved
@@ -138,34 +138,7 @@
             ],
         )
 
-<<<<<<< HEAD
     def _compute(self, predictions, references, concatenate_texts=False, normalize=False):
-        if concatenate_texts:
-            return jiwer.compute_measures(
-                references,
-                predictions,
-                truth_transform=cer_transform,
-                hypothesis_transform=cer_transform,
-            )["wer"]
-
-        incorrect = 0
-        total = 0
-        for prediction, reference in zip(predictions, references):
-            measures = jiwer.compute_measures(
-                reference,
-                prediction,
-                truth_transform=cer_transform,
-                hypothesis_transform=cer_transform,
-            )
-            incorrect += measures["substitutions"] + measures["deletions"] + measures["insertions"]
-            if normalize:
-                total += measures["substitutions"] + measures["deletions"] + measures["insertions"] + measures["hits"]
-            else:
-                total += measures["substitutions"] + measures["deletions"] + measures["hits"]
-
-        return incorrect / total
-=======
-    def _compute(self, predictions, references, concatenate_texts=False):
         if hasattr(jiwer, "compute_measures"):
             if concatenate_texts:
                 return jiwer.compute_measures(
@@ -203,7 +176,9 @@
                     prediction,
                 )
                 incorrect += measures.substitutions + measures.deletions + measures.insertions
-                total += measures.substitutions + measures.deletions + measures.hits
+                if normalize:
+                    total += measures["substitutions"] + measures["deletions"] + measures["insertions"] + measures["hits"]
+                else:
+                    total += measures["substitutions"] + measures["deletions"] + measures["hits"]
 
-            return incorrect / total
->>>>>>> c1c5b86f
+            return incorrect / total