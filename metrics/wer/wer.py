# Copyright 2021 The HuggingFace Evaluate Authors.
#
# Licensed under the Apache License, Version 2.0 (the "License");
# you may not use this file except in compliance with the License.
# You may obtain a copy of the License at
#
#     http://www.apache.org/licenses/LICENSE-2.0
#
# Unless required by applicable law or agreed to in writing, software
# distributed under the License is distributed on an "AS IS" BASIS,
# WITHOUT WARRANTIES OR CONDITIONS OF ANY KIND, either express or implied.
# See the License for the specific language governing permissions and
# limitations under the License.
""" Word Error Ratio (WER) metric. """

import datasets
import jiwer

import evaluate


_CITATION = """\
@inproceedings{inproceedings,
    author = {Morris, Andrew and Maier, Viktoria and Green, Phil},
    year = {2004},
    month = {01},
    pages = {},
    title = {From WER and RIL to MER and WIL: improved evaluation measures for connected speech recognition.}
}
"""

_DESCRIPTION = """\
Word error rate (WER) is a common metric of the performance of an automatic speech recognition system.

The general difficulty of measuring performance lies in the fact that the recognized word sequence can have a different length from the reference word sequence (supposedly the correct one). The WER is derived from the Levenshtein distance, working at the word level instead of the phoneme level. The WER is a valuable tool for comparing different systems as well as for evaluating improvements within one system. This kind of measurement, however, provides no details on the nature of translation errors and further work is therefore required to identify the main source(s) of error and to focus any research effort.

This problem is solved by first aligning the recognized word sequence with the reference (spoken) word sequence using dynamic string alignment. Examination of this issue is seen through a theory called the power law that states the correlation between perplexity and word error rate.

Word error rate can then be computed as:

WER = (S + D + I) / N = (S + D + I) / (S + D + C)

where

S is the number of substitutions,
D is the number of deletions,
I is the number of insertions,
C is the number of correct words,
N is the number of words in the reference (N=S+D+C).

This value indicates the average number of errors per reference word. The lower the value, the better the
performance of the ASR system with a WER of 0 being a perfect score.
"""

_KWARGS_DESCRIPTION = """
Compute WER score of transcribed segments against references.

Args:
    references: List of references for each speech input.
    predictions: List of transcriptions to score.
    concatenate_texts (bool, default=False): Whether to concatenate all input texts or compute WER iteratively.
    normalize: Whether to normalize the WER score. If set to True, the number of mistakes is divided by the sum of the number of edit operations (insertions + substitutions + deletions) and correct characters, which results in CER values that fall within the range of 0-100%. 

Returns:
    (float): the word error rate

Examples:

    >>> predictions = ["this is the prediction", "there is an other sample"]
    >>> references = ["this is the reference", "there is another one"]
    >>> wer = evaluate.load("wer")
    >>> wer_score = wer.compute(predictions=predictions, references=references)
    >>> print(wer_score)
    0.5
"""


@evaluate.utils.file_utils.add_start_docstrings(_DESCRIPTION, _KWARGS_DESCRIPTION)
class WER(evaluate.Metric):
    def _info(self):
        return evaluate.MetricInfo(
            description=_DESCRIPTION,
            citation=_CITATION,
            inputs_description=_KWARGS_DESCRIPTION,
            features=datasets.Features(
                {
                    "predictions": datasets.Value("string", id="sequence"),
                    "references": datasets.Value("string", id="sequence"),
                }
            ),
            codebase_urls=["https://github.com/jitsi/jiwer/"],
            reference_urls=[
                "https://en.wikipedia.org/wiki/Word_error_rate",
            ],
        )

<<<<<<< HEAD
    def _compute(self, predictions=None, references=None, concatenate_texts=False, normalize=False):
        if concatenate_texts:
            return compute_measures(references, predictions)["wer"]
        else:
            incorrect = 0
            total = 0
            for prediction, reference in zip(predictions, references):
                measures = compute_measures(reference, prediction)
                incorrect += measures["substitutions"] + measures["deletions"] + measures["insertions"]
                if normalize:
                    total += measures["substitutions"] + measures["deletions"] + measures["insertions"] + measures["hits"]
                else:
                    total += measures["substitutions"] + measures["deletions"] + measures["hits"]
            return incorrect / total
=======
    def _compute(self, predictions=None, references=None, concatenate_texts=False):
        if hasattr(jiwer, "compute_measures"):
            if concatenate_texts:
                return jiwer.compute_measures(references, predictions)["wer"]
            else:
                incorrect = 0
                total = 0
                for prediction, reference in zip(predictions, references):
                    measures = jiwer.compute_measures(reference, prediction)
                    incorrect += measures["substitutions"] + measures["deletions"] + measures["insertions"]
                    total += measures["substitutions"] + measures["deletions"] + measures["hits"]
                return incorrect / total
        else:
            if concatenate_texts:
                return jiwer.process_words(references, predictions).wer
            else:
                incorrect = 0
                total = 0
                for prediction, reference in zip(predictions, references):
                    measures = jiwer.process_words(reference, prediction)
                    incorrect += measures.substitutions + measures.deletions + measures.insertions
                    total += measures.substitutions + measures.deletions + measures.hits
                return incorrect / total
>>>>>>> c1c5b86f
<|MERGE_RESOLUTION|>--- conflicted
+++ resolved
@@ -94,23 +94,8 @@
             ],
         )
 
-<<<<<<< HEAD
+      
     def _compute(self, predictions=None, references=None, concatenate_texts=False, normalize=False):
-        if concatenate_texts:
-            return compute_measures(references, predictions)["wer"]
-        else:
-            incorrect = 0
-            total = 0
-            for prediction, reference in zip(predictions, references):
-                measures = compute_measures(reference, prediction)
-                incorrect += measures["substitutions"] + measures["deletions"] + measures["insertions"]
-                if normalize:
-                    total += measures["substitutions"] + measures["deletions"] + measures["insertions"] + measures["hits"]
-                else:
-                    total += measures["substitutions"] + measures["deletions"] + measures["hits"]
-            return incorrect / total
-=======
-    def _compute(self, predictions=None, references=None, concatenate_texts=False):
         if hasattr(jiwer, "compute_measures"):
             if concatenate_texts:
                 return jiwer.compute_measures(references, predictions)["wer"]
@@ -131,6 +116,8 @@
                 for prediction, reference in zip(predictions, references):
                     measures = jiwer.process_words(reference, prediction)
                     incorrect += measures.substitutions + measures.deletions + measures.insertions
-                    total += measures.substitutions + measures.deletions + measures.hits
-                return incorrect / total
->>>>>>> c1c5b86f
+                    if normalize:
+                        total += measures["substitutions"] + measures["deletions"] + measures["insertions"] + measures["hits"]
+                    else:
+                        total += measures["substitutions"] + measures["deletions"] + measures["hits"]
+                return incorrect / total