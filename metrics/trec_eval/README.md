---
title: TREC Eval
emoji: 🤗 
colorFrom: blue
colorTo: red
<<<<<<< HEAD
tags:
- evaluate
- metric
=======
>>>>>>> 05209ece
sdk: gradio
sdk_version: 3.0.2
app_file: app.py
pinned: false
tags:
- evaluate
- metric
description: >-
  The TREC Eval metric combines a number of information retrieval metrics such as precision and nDCG. It is used to score rankings of retrieved documents with reference values.
---

# Metric Card for TREC Eval

## Metric Description

The TREC Eval metric combines a number of information retrieval metrics such as precision and normalized Discounted Cumulative Gain (nDCG). It is used to score rankings of retrieved documents with reference values.

## How to Use
```Python
from evaluate import load
trec_eval = load("trec_eval")
results = trec_eval.compute(predictions=[run], references=[qrel])
```

### Inputs
- **predictions** *(dict): a single retrieval run.*
    - **query** *(int): Query ID.*
    - **q0** *(str): Literal `"q0"`.*
    - **docid** *(str): Document ID.*
    - **rank** *(int): Rank of document.*
    - **score** *(float): Score of document.*
    - **system** *(str): Tag for current run.*
- **references** *(dict): a single qrel.*
    - **query** *(int): Query ID.*
    - **q0** *(str): Literal `"q0"`.*
    - **docid** *(str): Document ID.*
    - **rel** *(int): Relevance of document.*

### Output Values
- **runid** *(str): Run name.*  
- **num_ret** *(int): Number of retrieved documents.*  
- **num_rel** *(int): Number of relevant documents.*  
- **num_rel_ret** *(int): Number of retrieved relevant documents.*  
- **num_q** *(int): Number of queries.*  
- **map** *(float): Mean average precision.*
- **gm_map** *(float): geometric mean average precision.*  
- **bpref** *(float): binary preference score.*  
- **Rprec** *(float): precision@R, where R is number of relevant documents.*  
- **recip_rank** *(float): reciprocal rank*  
- **P@k** *(float): precision@k (k in [5, 10, 15, 20, 30, 100, 200, 500, 1000]).*  
- **NDCG@k** *(float): nDCG@k (k in [5, 10, 15, 20, 30, 100, 200, 500, 1000]).*  

### Examples

A minimal example of looks as follows:
```Python
qrel = {
    "query": [0],
    "q0": ["q0"],
    "docid": ["doc_1"],
    "rel": [2]
}
run = {
    "query": [0, 0],
    "q0": ["q0", "q0"],
    "docid": ["doc_2", "doc_1"],
    "rank": [0, 1],
    "score": [1.5, 1.2],
    "system": ["test", "test"]
}

trec_eval = evaluate.load("trec_eval")
results = trec_eval.compute(references=[qrel], predictions=[run])
results["P@5"]
0.2
```

A more realistic use case with an examples from [`trectools`](https://github.com/joaopalotti/trectools):

```python
qrel = pd.read_csv("robust03_qrels.txt", sep="\s+", names=["query", "q0", "docid", "rel"])
qrel["q0"] = qrel["q0"].astype(str)
qrel = qrel.to_dict(orient="list")

run = pd.read_csv("input.InexpC2", sep="\s+", names=["query", "q0", "docid", "rank", "score", "system"])
run = run.to_dict(orient="list")

trec_eval = evaluate.load("trec_eval")
result = trec_eval.compute(run=[run], qrel=[qrel])
```

```python
result

{'runid': 'InexpC2',
 'num_ret': 100000,
 'num_rel': 6074,
 'num_rel_ret': 3198,
 'num_q': 100,
 'map': 0.22485930431817494,
 'gm_map': 0.10411523825735523,
 'bpref': 0.217511695914079,
 'Rprec': 0.2502547201167236,
 'recip_rank': 0.6646545943335417,
 'P@5': 0.44,
 'P@10': 0.37,
 'P@15': 0.34600000000000003,
 'P@20': 0.30999999999999994,
 'P@30': 0.2563333333333333,
 'P@100': 0.1428,
 'P@200': 0.09510000000000002,
 'P@500': 0.05242,
 'P@1000': 0.03198,
 'NDCG@5': 0.4101480395089769,
 'NDCG@10': 0.3806761417784469,
 'NDCG@15': 0.37819463408955706,
 'NDCG@20': 0.3686080836061317,
 'NDCG@30': 0.352474353427451,
 'NDCG@100': 0.3778329431025776,
 'NDCG@200': 0.4119129817248979,
 'NDCG@500': 0.4585354576461375,
 'NDCG@1000': 0.49092149290805653}
```

## Limitations and Bias
The `trec_eval` metric requires the inputs to be in the TREC run and qrel formats for predictions and references.


## Citation

```bibtex
@inproceedings{palotti2019,
 author = {Palotti, Joao and Scells, Harrisen and Zuccon, Guido},
 title = {TrecTools: an open-source Python library for Information Retrieval practitioners involved in TREC-like campaigns},
 series = {SIGIR'19},
 year = {2019},
 location = {Paris, France},
 publisher = {ACM}
} 
```

## Further References

- Homepage: https://github.com/joaopalotti/trectools<|MERGE_RESOLUTION|>--- conflicted
+++ resolved
@@ -3,12 +3,6 @@
 emoji: 🤗 
 colorFrom: blue
 colorTo: red
-<<<<<<< HEAD
-tags:
-- evaluate
-- metric
-=======
->>>>>>> 05209ece
 sdk: gradio
 sdk_version: 3.0.2
 app_file: app.py
